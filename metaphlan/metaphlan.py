#!/usr/bin/env python
__author__ = ('Aitor Blanco-Miguez (aitor.blancomiguez@unitn.it), '
              'Francesco Beghini (francesco.beghini@unitn.it), '
              'Nicola Segata (nicola.segata@unitn.it), '
              'Duy Tin Truong, '
<<<<<<< HEAD
              'Francesco Asnicar (f.asnicar@unitn.it), '
              'Aitor Blanco Miguez (aitor.blancomiguez@unitn.it)')
__version__ = '3.1.0'
__date__ = '25 Jul 2022'
=======
              'Francesco Asnicar (f.asnicar@unitn.it)')
__version__ = '4.beta.3'
__date__ = '22 Aug 2022'
>>>>>>> 559cfadf

import sys
try:
    from metaphlan import mybytes, plain_read_and_split, plain_read_and_split_line, read_and_split, read_and_split_line, check_and_install_database, remove_prefix
except ImportError:
    sys.exit("CRITICAL ERROR: Unable to find the MetaPhlAn python package. Please check your install.") 

if float(sys.version_info[0]) < 3.0:
    sys.stderr.write("MetaPhlAn requires Python 3, your current Python version is {}.{}.{}\n"
                    .format(sys.version_info[0], sys.version_info[1], sys.version_info[2]))
    sys.exit(1)
import os
import stat
import re
import time
from collections import defaultdict as defdict
from distutils.version import LooseVersion
from glob import glob
from subprocess import DEVNULL
import argparse as ap
import bz2
import pickle
import subprocess as subp
import tempfile as tf

try:
    import numpy as np
except ImportError:
    sys.stderr.write("Error! numpy python library not detected!!\n")
    sys.exit(1)

#**********************************************************************************************
#  Modification of Code :                                                                     *
#  Modified the code so instead of using the current clade IDs, which are numbers, we will    *
#      use the clade_names                                                                    *
#      Users reported the biom output is invalid and also the IDs were changing from run to   *
#      run.                                                                                   *
#  George Weingart    05/22/2017   george.weingart@mail.com                                   *
#**********************************************************************************************

#*************************************************************
#*  Imports related to biom file generation                  *
#*************************************************************
try:
    import biom
    import biom.table
except ImportError:
    sys.stderr.write("Warning! Biom python library not detected!"
                     "\n Exporting to biom format will not work!\n")
import json

# get the directory that contains this script
metaphlan_script_install_folder = os.path.dirname(os.path.abspath(__file__))
# get the default database folder
DEFAULT_DB_FOLDER = os.path.join(metaphlan_script_install_folder, "metaphlan_databases")
DEFAULT_DB_FOLDER= os.environ.get('METAPHLAN_DB_DIR', DEFAULT_DB_FOLDER)
#Wether to execute a SGB-based analysis
SGB_ANALYSIS = True
INDEX = 'latest'
tax_units = "kpcofgst"

def read_params(args):
    p = ap.ArgumentParser( description=
            "DESCRIPTION\n"
            " MetaPhlAn version "+__version__+" ("+__date__+"): \n"
            " METAgenomic PHyLogenetic ANalysis for metagenomic taxonomic profiling.\n\n"
            "AUTHORS: "+__author__+"\n\n"
            "COMMON COMMANDS\n\n"
            " We assume here that MetaPhlAn is installed using the several options available (pip, conda, PyPi)\n"
            " Also BowTie2 should be in the system path with execution and read permissions, and Perl should be installed)\n\n"

            "\n========== MetaPhlAn clade-abundance estimation ================= \n\n"
            "The basic usage of MetaPhlAn consists in the identification of the clades (from phyla to species ) \n"
            "present in the metagenome obtained from a microbiome sample and their \n"
            "relative abundance. This correspond to the default analysis type (-t rel_ab).\n\n"

            "*  Profiling a metagenome from raw reads:\n"
            "$ metaphlan metagenome.fastq --input_type fastq -o profiled_metagenome.txt\n\n"

            "*  You can take advantage of multiple CPUs and save the intermediate BowTie2 output for re-running\n"
            "   MetaPhlAn extremely quickly:\n"
            "$ metaphlan metagenome.fastq --bowtie2out metagenome.bowtie2.bz2 --nproc 5 --input_type fastq -o profiled_metagenome.txt\n\n"

            "*  If you already mapped your metagenome against the marker DB (using a previous MetaPhlAn run), you\n"
            "   can obtain the results in few seconds by using the previously saved --bowtie2out file and \n"
            "   specifying the input (--input_type bowtie2out):\n"
            "$ metaphlan metagenome.bowtie2.bz2 --nproc 5 --input_type bowtie2out -o profiled_metagenome.txt\n\n"
            
            "*  bowtie2out files generated with MetaPhlAn versions below 3 are not compatibile.\n"
            "   Starting from MetaPhlAn 3.0, the BowTie2 ouput now includes the size of the profiled metagenome and the average read length.\n"
            "   If you want to re-run MetaPhlAn using these file you should provide the metagenome size via --nreads:\n"
            "$ metaphlan metagenome.bowtie2.bz2 --nproc 5 --input_type bowtie2out --nreads 520000 -o profiled_metagenome.txt\n\n"

            "*  You can also provide an externally BowTie2-mapped SAM if you specify this format with \n"
            "   --input_type. Two steps: first apply BowTie2 and then feed MetaPhlAn with the obtained sam:\n"
            "$ bowtie2 --sam-no-hd --sam-no-sq --no-unal --very-sensitive -S metagenome.sam -x ${mpa_dir}/metaphlan_databases/mpa_v30_CHOCOPhlAn_201901 -U metagenome.fastq\n"
            "$ metaphlan metagenome.sam --input_type sam -o profiled_metagenome.txt\n\n"

            "*  We can also natively handle paired-end metagenomes, and, more generally, metagenomes stored in \n"
            "  multiple files (but you need to specify the --bowtie2out parameter):\n"
            "$ metaphlan metagenome_1.fastq,metagenome_2.fastq --bowtie2out metagenome.bowtie2.bz2 --nproc 5 --input_type fastq\n\n"
            "\n------------------------------------------------------------------- \n \n\n"

            "\n========== Marker level analysis ============================ \n\n"
            "MetaPhlAn introduces the capability of characterizing organisms at the strain level using non\n"
            "aggregated marker information. Such capability comes with several slightly different flavours and \n"
            "are a way to perform strain tracking and comparison across multiple samples.\n"
            "Usually, MetaPhlAn is first ran with the default -t to profile the species present in\n"
            "the community, and then a strain-level profiling can be performed to zoom-in into specific species\n"
            "of interest. This operation can be performed quickly as it exploits the --bowtie2out intermediate \n"
            "file saved during the execution of the default analysis type.\n\n"

            "*  The following command will output the abundance of each marker with a RPK (reads per kilo-base) \n"
            "   higher 0.0. (we are assuming that metagenome_outfmt.bz2 has been generated before as \n"
            "   shown above).\n"
            "$ metaphlan -t marker_ab_table metagenome_outfmt.bz2 --input_type bowtie2out -o marker_abundance_table.txt\n"
            "   The obtained RPK can be optionally normalized by the total number of reads in the metagenome \n"
            "   to guarantee fair comparisons of abundances across samples. The number of reads in the metagenome\n"
            "   needs to be passed with the '--nreads' argument\n\n"

            "*  The list of markers present in the sample can be obtained with '-t marker_pres_table'\n"
            "$ metaphlan -t marker_pres_table metagenome_outfmt.bz2 --input_type bowtie2out -o marker_abundance_table.txt\n"
            "   The --pres_th argument (default 1.0) set the minimum RPK value to consider a marker present\n\n"

            "*  The list '-t clade_profiles' analysis type reports the same information of '-t marker_ab_table'\n"
            "   but the markers are reported on a clade-by-clade basis.\n"
            "$ metaphlan -t clade_profiles metagenome_outfmt.bz2 --input_type bowtie2out -o marker_abundance_table.txt\n\n"

            "*  Finally, to obtain all markers present for a specific clade and all its subclades, the \n"
            "   '-t clade_specific_strain_tracker' should be used. For example, the following command\n"
            "   is reporting the presence/absence of the markers for the B. fragilis species and its strains\n"
            "   the optional argument --min_ab specifies the minimum clade abundance for reporting the markers\n\n"
            "$ metaphlan -t clade_specific_strain_tracker --clade s__Bacteroides_fragilis metagenome_outfmt.bz2 --input_type bowtie2out -o marker_abundance_table.txt\n"

            "\n------------------------------------------------------------------- \n\n"
            "",
            formatter_class=ap.RawTextHelpFormatter,
            add_help=False )
    arg = p.add_argument

    arg( 'inp', metavar='INPUT_FILE', type=str, nargs='?', default=None, help=
         "the input file can be:\n"
         "* a fastq file containing metagenomic reads\n"
         "OR\n"
         "* a BowTie2 produced SAM file. \n"
         "OR\n"
         "* an intermediary mapping file of the metagenome generated by a previous MetaPhlAn run \n"
         "If the input file is missing, the script assumes that the input is provided using the standard \n"
         "input, or named pipes.\n"
         "IMPORTANT: the type of input needs to be specified with --input_type" )

    arg( 'output', metavar='OUTPUT_FILE', type=str, nargs='?', default=None,
         help= "the tab-separated output file of the predicted taxon relative abundances \n"
               "[stdout if not present]")


    g = p.add_argument_group('Required arguments')
    arg = g.add_argument
    input_type_choices = ['fastq','fasta','bowtie2out','sam']
    arg( '--input_type', choices=input_type_choices, required = '--install' not in args, help =
         "set whether the input is the FASTA file of metagenomic reads or \n"
         "the SAM file of the mapping of the reads against the MetaPhlAn db.\n"
        )

    g = p.add_argument_group('Mapping arguments')
    arg = g.add_argument
    arg('--force', action='store_true', help="Force profiling of the input file by removing the bowtie2out file")
    arg('--bowtie2db', metavar="METAPHLAN_BOWTIE2_DB", type=str, default=DEFAULT_DB_FOLDER,
        help=("Folder containing the MetaPhlAn database. You can specify the location by exporting the DEFAULT_DB_FOLDER variable in the shell."
              "[default "+DEFAULT_DB_FOLDER+"]\n"))

    arg('-x', '--index', type=str, default=INDEX,
        help=("Specify the id of the database version to use. "
              "If \"latest\", MetaPhlAn will get the latest version.\n"
              "If an index name is provided, MetaPhlAn will try to use it, if available, and skip the online check.\n"
              "If the database files are not found on the local MetaPhlAn installation they\n"
              "will be automatically downloaded [default "+INDEX+"]\n"))

    bt2ps = ['sensitive', 'very-sensitive', 'sensitive-local', 'very-sensitive-local']
    arg('--bt2_ps', metavar="BowTie2 presets", default='very-sensitive',
        choices=bt2ps, help="Presets options for BowTie2 (applied only when a "
                            "FASTA file is provided)\n"
                            "The choices enabled in MetaPhlAn are:\n"
                            " * sensitive\n"
                            " * very-sensitive\n"
                            " * sensitive-local\n"
                            " * very-sensitive-local\n"
                            "[default very-sensitive]\n")
    arg('--bowtie2_exe', type=str, default=None,
        help='Full path and name of the BowTie2 executable. This option allows'
             'MetaPhlAn to reach the executable even when it is not in the '
             'system PATH or the system PATH is unreachable')
    arg('--bowtie2_build', type=str, default='bowtie2-build',
        help="Full path to the bowtie2-build command to use, deafult assumes "
             "that 'bowtie2-build is present in the system path")
    arg('--bowtie2out', metavar="FILE_NAME", type=str, default=None,
        help="The file for saving the output of BowTie2")
    arg('--min_mapq_val', type=int, default=5,
        help="Minimum mapping quality value (MAPQ) [default 5]")
    arg('--no_map', action='store_true',
        help="Avoid storing the --bowtie2out map file")
    arg('--tmp_dir', metavar="", default=None, type=str,
        help="The folder used to store temporary files [default is the OS "
             "dependent tmp dir]")

    g = p.add_argument_group('Post-mapping arguments')
    arg = g.add_argument
    stat_choices = ['avg_g','avg_l','tavg_g','tavg_l','wavg_g','wavg_l','med']
    arg( '--tax_lev', metavar='TAXONOMIC_LEVEL', type=str,
         choices='a'+tax_units, default='a', help =
         "The taxonomic level for the relative abundance output:\n"
         "'a' : all taxonomic levels\n"
         "'k' : kingdoms\n"
         "'p' : phyla only\n"
         "'c' : classes only\n"
         "'o' : orders only\n"
         "'f' : families only\n"
         "'g' : genera only\n"
         "'s' : species only\n"
         "'t' : SGBs only\n"
         "[default 'a']" )
    arg( '--min_cu_len', metavar="", default="2000", type=int, help =
         "minimum total nucleotide length for the markers in a clade for\n"
         "estimating the abundance without considering sub-clade abundances\n"
         "[default 2000]\n"   )
    arg( '--min_alignment_len', metavar="", default=None, type=int, help =
         "The sam records for aligned reads with the longest subalignment\n"
         "length smaller than this threshold will be discarded.\n"
         "[default None]\n"   )
    arg( '--add_viruses', action='store_true', help=
         "Together with --mpa3, allow the profiling of viral organisms" )
    arg( '--ignore_eukaryotes', action='store_true', help=
         "Do not profile eukaryotic organisms" )
    arg( '--ignore_bacteria', action='store_true', help=
         "Do not profile bacterial organisms" )
    arg( '--ignore_archaea', action='store_true', help=
         "Do not profile archeal organisms" )
    arg( '--ignore_ksgbs', action='store_true', help=
         "Do not profile known SGBs (together with --sgb option)" )
    arg( '--ignore_usgbs', action='store_true', help=
         "Do not profile unknown SGBs (together with --sgb option)" )
    arg( '--stat_q', metavar="", type = float, default=0.2, help =
         "Quantile value for the robust average\n"
         "[default 0.2]" )
    arg( '--perc_nonzero', metavar="", type = float, default=0.33, help =
         "Percentage of markers with a non zero relative abundance for misidentify a species\n"
         "[default 0.33]"   )
    arg( '--ignore_markers', type=str, default = None, help =
         "File containing a list of markers to ignore. \n")
    arg( '--avoid_disqm', action="store_true", help =
         "Deactivate the procedure of disambiguating the quasi-markers based on the \n"
         "marker abundance pattern found in the sample. It is generally recommended \n"
         "to keep the disambiguation procedure in order to minimize false positives\n")
    arg( '--stat', metavar="", choices=stat_choices, default="tavg_g", type=str, help =
         "Statistical approach for converting marker abundances into clade abundances\n"
         "'avg_g'  : clade global (i.e. normalizing all markers together) average\n"
         "'avg_l'  : average of length-normalized marker counts\n"
         "'tavg_g' : truncated clade global average at --stat_q quantile\n"
         "'tavg_l' : truncated average of length-normalized marker counts (at --stat_q)\n"
         "'wavg_g' : winsorized clade global average (at --stat_q)\n"
         "'wavg_l' : winsorized average of length-normalized marker counts (at --stat_q)\n"
         "'med'    : median of length-normalized marker counts\n"
         "[default tavg_g]"   )

    arg = p.add_argument

    g = p.add_argument_group('Additional analysis types and arguments')
    arg = g.add_argument
    analysis_types = ['rel_ab', 'rel_ab_w_read_stats', 'reads_map', 'clade_profiles', 'marker_ab_table', 'marker_counts', 'marker_pres_table', 'clade_specific_strain_tracker']
    arg( '-t', metavar='ANALYSIS TYPE', type=str, choices = analysis_types,
         default='rel_ab', help =
         "Type of analysis to perform: \n"
         " * rel_ab: profiling a metagenomes in terms of relative abundances\n"
         " * rel_ab_w_read_stats: profiling a metagenomes in terms of relative abundances and estimate the number of reads coming from each clade.\n"
         " * reads_map: mapping from reads to clades (only reads hitting a marker)\n"
         " * clade_profiles: normalized marker counts for clades with at least a non-null marker\n"
         " * marker_ab_table: normalized marker counts (only when > 0.0 and normalized by metagenome size if --nreads is specified)\n"
         " * marker_counts: non-normalized marker counts [use with extreme caution]\n"
         " * marker_pres_table: list of markers present in the sample (threshold at 1.0 if not differently specified with --pres_th\n"
         " * clade_specific_strain_tracker: list of markers present for a specific clade, specified with --clade, and all its subclades\n"
         "[default 'rel_ab']" )
    arg( '--nreads', metavar="NUMBER_OF_READS", type=int, default = None, help =
         "The total number of reads in the original metagenome. It is used only when \n"
         "-t marker_table is specified for normalizing the length-normalized counts \n"
         "with the metagenome size as well. No normalization applied if --nreads is not \n"
         "specified" )
    arg( '--pres_th', metavar="PRESENCE_THRESHOLD", type=int, default = 1.0, help =
         'Threshold for calling a marker present by the -t marker_pres_table option' )
    arg( '--clade', metavar="", default=None, type=str, help =
         "The clade for clade_specific_strain_tracker analysis\n"  )
    arg( '--min_ab', metavar="", default=0.1, type=float, help =
         "The minimum percentage abundance for the clade in the clade_specific_strain_tracker analysis\n"  )

    g = p.add_argument_group('Output arguments')
    arg = g.add_argument
    arg( '-o', '--output_file',  metavar="output file", type=str, default=None, help =
         "The output file (if not specified as positional argument)\n")
    arg('--sample_id_key',  metavar="name", type=str, default="SampleID",
        help =("Specify the sample ID key for this analysis."
               " Defaults to 'SampleID'."))
    arg('--use_group_representative', action='store_true',  help =("Use a species as representative for species groups."))
    arg('--sample_id',  metavar="value", type=str,
        default="Metaphlan_Analysis",
        help =("Specify the sample ID for this analysis."
               " Defaults to 'Metaphlan_Analysis'."))
    arg( '-s', '--samout', metavar="sam_output_file",
        type=str, default=None, help="The sam output file\n")

    arg( '--legacy-output', action='store_true', help="Old MetaPhlAn2 two columns output\n")
    arg( '--CAMI_format_output', action='store_true', help="Report the profiling using the CAMI output format\n")
    arg( '--unclassified_estimation', action='store_true', help="Scale relative abundances to the number of reads mapping to identified clades in order to estimate unclassified taxa\n")
    arg( '--mpa3', action='store_true', help="Perform the analysis using the MetaPhlAn 3 algorithm\n")

    #*************************************************************
    #* Parameters related to biom file generation                *
    #*************************************************************
    arg( '--biom', '--biom_output_file',  metavar="biom_output", type=str, default=None, help =
         "If requesting biom file output: The name of the output file in biom format \n")

    arg( '--mdelim', '--metadata_delimiter_char',  metavar="mdelim", type=str, default="|", help =
         "Delimiter for bug metadata: - defaults to pipe. e.g. the pipe in k__Bacteria|p__Proteobacteria \n")
    #*************************************************************
    #* End parameters related to biom file generation            *
    #*************************************************************

    g = p.add_argument_group('Other arguments')
    arg = g.add_argument
    arg('--nproc', metavar="N", type=int, default=4,
        help="The number of CPUs to use for parallelizing the mapping [default 4]")
    arg('--install', action='store_true',
        help="Only checks if the MetaPhlAn DB is installed and installs it if not. All other parameters are ignored.")
    arg('--force_download', action='store_true',
        help="Force the re-download of the latest MetaPhlAn database.")
    arg('--read_min_len', type=int, default=70,
        help="Specify the minimum length of the reads to be considered when parsing the input file with "
             "'read_fastx.py' script, default value is 70")
    arg('-v', '--version', action='version',
        version="MetaPhlAn version {} ({})".format(__version__, __date__),
        help="Prints the current MetaPhlAn version and exit")
    arg("-h", "--help", action="help", help="show this help message and exit")

    return vars(p.parse_args())

def set_mapping_arguments(index, bowtie2_db):
    mpa_pkl = 'mpa_pkl'
    bowtie2db = 'bowtie2db'
    bt2_ext = 'bt2l' if SGB_ANALYSIS else 'bt2'

    if os.path.isfile(os.path.join(bowtie2_db, "{}.pkl".format(index))):
        mpa_pkl = os.path.join(bowtie2_db, "{}.pkl".format(index))

    if glob(os.path.join(bowtie2_db, "{}*.{}".format(index, bt2_ext))):
        bowtie2db = os.path.join(bowtie2_db, "{}".format(index))

    return (mpa_pkl, bowtie2db)

def run_bowtie2(fna_in, outfmt6_out, bowtie2_db, preset, nproc, min_mapq_val, file_format="fasta",
                exe=None, samout=None, min_alignment_len=None, read_min_len=0):
    # checking read_fastx.py
    read_fastx = "read_fastx.py"

    try:
        subp.check_call([read_fastx, "-h"], stdout=DEVNULL, stderr=DEVNULL)
    except Exception as e:
        try:
            read_fastx = os.path.join(os.path.join(os.path.dirname(__file__), "utils"), read_fastx)
            subp.check_call([read_fastx, "-h"], stdout=DEVNULL, stderr=DEVNULL)
        except Exception as e:
            sys.stderr.write("OSError: fatal error running '{}'. Is it in the system path?\n".format(read_fastx))
            sys.exit(1)

    # checking bowtie2
    try:
        subp.check_call([exe if exe else 'bowtie2', "-h"], stdout=DEVNULL)
    except Exception as e:
        sys.stderr.write('OSError: "{}"\nFatal error running BowTie2. Is BowTie2 in the system path?\n'.format(e))
        sys.exit(1)

    try:    
        if fna_in:
            readin = subp.Popen([read_fastx, '-l', str(read_min_len), fna_in], stdout=subp.PIPE, stderr=subp.PIPE)

        else:
            readin = subp.Popen([read_fastx, '-l', str(read_min_len)], stdin=sys.stdin, stdout=subp.PIPE, stderr=subp.PIPE)

        bowtie2_cmd = [exe if exe else 'bowtie2', "--seed", "1992", "--quiet", "--no-unal", "--{}".format(preset),
                       "-S", "-", "-x", bowtie2_db]

        if int(nproc) > 1:
            bowtie2_cmd += ["-p", str(nproc)]

        bowtie2_cmd += ["-U", "-"]  # if not stat.S_ISFIFO(os.stat(fna_in).st_mode) else []

        if file_format == "fasta":
            bowtie2_cmd += ["-f"]

        p = subp.Popen(bowtie2_cmd, stdout=subp.PIPE, stdin=readin.stdout)
        readin.stdout.close()
        lmybytes, outf = (mybytes, bz2.BZ2File(outfmt6_out, "w")) if outfmt6_out.endswith(".bz2") else (str, open(outfmt6_out, "w"))
        try:
            if samout:
                if samout[-4:] == '.bz2':
                    sam_file = bz2.BZ2File(samout, 'w')
                else:
                    sam_file = open(samout, 'wb')
        except IOError as e:
            sys.stderr.write('IOError: "{}"\nUnable to open sam output file.\n'.format(e))
            sys.exit(1)
        for line in p.stdout:
            if samout:
                sam_file.write(line)

            o = read_and_split_line(line)
            if not o[0].startswith('@'):
                if not o[2].endswith('*'):
                    if (hex(int(o[1]) & 0x100) == '0x0'): #no secondary
                        if mapq_filter(o[2], int(o[4]), min_mapq_val) :  # filter low mapq reads
                            if ((min_alignment_len is None) or
                                    (max([int(x.strip('M')) for x in re.findall(r'(\d*M)', o[5]) if x]) >= min_alignment_len)):
                                outf.write(lmybytes("\t".join([ o[0], o[2].split('/')[0] ]) + "\n"))

        if samout:  
            sam_file.close()

        p.communicate()
        read_fastx_stderr = readin.stderr.readlines()
        nreads = None
        avg_read_length = None
        try:
            nreads, avg_read_length = list(map(float, read_fastx_stderr[0].decode().split()))
            if not nreads:
                sys.stderr.write('Fatal error running MetaPhlAn. Total metagenome size was not estimated.\nPlease check your input files.\n')
                sys.exit(1)
            if not avg_read_length:
                sys.stderr.write('Fatal error running MetaPhlAn. The average read length was not estimated.\nPlease check your input files.\n')
                sys.exit(1)
            outf.write(lmybytes('#nreads\t{}\n'.format(int(nreads))))
            outf.write(lmybytes('#avg_read_length\t{}'.format(avg_read_length)))
            outf.close()
        except ValueError:
            sys.stderr.write(b''.join(read_fastx_stderr).decode())
            outf.close()
            os.unlink(outfmt6_out)
            sys.exit(1)

    except OSError as e:
        sys.stderr.write('OSError: "{}"\nFatal error running BowTie2.\n'.format(e))
        sys.exit(1)
    except IOError as e:
        sys.stderr.write('IOError: "{}"\nFatal error running BowTie2.\n'.format(e))
        sys.exit(1)

    if p.returncode == 13:
        sys.stderr.write("Permission Denied Error: fatal error running BowTie2."
                         "Is the BowTie2 file in the path with execution and read permissions?\n")
        sys.exit(1)
    elif p.returncode != 0:
        sys.stderr.write("Error while running bowtie2.\n")
        sys.exit(1)

class TaxClade:
    min_cu_len = -1
    markers2lens = None
    stat = None
    perc_nonzero = None
    quantile = None
    avoid_disqm = False
    avg_read_length = 1

    def __init__( self, name, tax_id, uncl = False):
        self.children, self.markers2nreads = {}, {}
        self.name, self.father = name, None
        self.uncl, self.subcl_uncl = uncl, False
        self.abundance, self.uncl_abundance = None, 0
        self.nreads, self.uncl_nreads = 0, 0
        self.tax_id = tax_id

    def add_child( self, name, tax_id ):
        new_clade = TaxClade( name, tax_id )
        self.children[name] = new_clade
        new_clade.father = self
        return new_clade


    def get_terminals( self ):
        terms = []
        if not self.children:
            return [self]
        for c in self.children.values():
            terms += c.get_terminals()
        return terms

    def get_full_taxids( self ):
        fullname = ['']
        if self.tax_id:
            fullname = [self.tax_id]
        cl = self.father
        while cl:
            fullname = [cl.tax_id] + fullname
            cl = cl.father
        return "|".join(fullname[1:])

    def get_full_name( self ):
        fullname = [self.name]
        cl = self.father
        while cl:
            fullname = [cl.name] + fullname
            cl = cl.father
        return "|".join(fullname[1:])

    def get_normalized_counts( self ):
        return [(m,float(n)*1000.0/(np.absolute(self.markers2lens[m] - self.avg_read_length) +1) )
                    for m,n in self.markers2nreads.items()]

    def compute_mapped_reads( self ):        
        tax_level = 't__' if SGB_ANALYSIS else 's__'
        if self.name.startswith(tax_level):
            return self.nreads
        for c in self.children.values():
            self.nreads += c.compute_mapped_reads()
        return self.nreads
        
    def compute_abundance( self ):
        if self.abundance is not None: return self.abundance

        sum_ab = sum([c.compute_abundance() for c in self.children.values()])

        # rat_nreads = sorted([(self.markers2lens[marker], n_reads)
        #                             for marker,n_reads in self.markers2nreads.items()],
        #                                     key = lambda x: x[1])

        rat_nreads, removed = [], []
        for marker, n_reads in sorted(self.markers2nreads.items(),key=lambda x:x[0]):
            misidentified = False

            if not self.avoid_disqm:
                for ext in self.markers2exts[marker]:
                    ext_clade = self.taxa2clades[ext]
                    m2nr = ext_clade.markers2nreads
                    
                    tocladetmp = ext_clade
                    while len(tocladetmp.children) == 1:
                        tocladetmp = list(tocladetmp.children.values())[0]
                        m2nr = tocladetmp.markers2nreads

                    nonzeros = sum([v>0 for v in m2nr.values()])
                    if len(m2nr):
                        if float(nonzeros) / len(m2nr) > self.perc_nonzero:
                            misidentified = True
                            removed.append( (self.markers2lens[marker],n_reads) )
                            break
            if not misidentified:
                rat_nreads.append( (self.markers2lens[marker],n_reads) )

        if not self.avoid_disqm and len(removed):
            n_rat_nreads = float(len(rat_nreads))
            n_removed = float(len(removed))
            n_tot = n_rat_nreads + n_removed
            n_ripr = 10

            if len(self.get_terminals()) < 2:
                n_ripr = 0

            if "k__Viruses" in self.get_full_name():
                n_ripr = 0

            if n_rat_nreads < n_ripr and n_tot > n_rat_nreads:
                rat_nreads += removed[:n_ripr-int(n_rat_nreads)]


        rat_nreads = sorted(rat_nreads, key = lambda x: x[1])

        rat_v,nreads_v = zip(*rat_nreads) if rat_nreads else ([],[])
        rat, nrawreads, loc_ab = float(sum(rat_v)) or -1.0, sum(nreads_v), 0.0
        quant = int(self.quantile*len(rat_nreads))
        ql,qr,qn = (quant,-quant,quant) if quant else (None,None,0)

        if not SGB_ANALYSIS and self.name[0] == 't' and (len(self.father.children) > 1 or "_sp" in self.father.name or "k__Viruses" in self.get_full_name()):
            non_zeros = float(len([n for r,n in rat_nreads if n > 0]))
            nreads = float(len(rat_nreads))
            if nreads == 0.0 or non_zeros / nreads < 0.7:
                self.abundance = 0.0
                return 0.0

        if rat < 0.0:
            pass
        elif self.stat == 'avg_g' or (not qn and self.stat in ['wavg_g','tavg_g']):
            loc_ab = nrawreads / rat if rat >= 0 else 0.0
        elif self.stat == 'avg_l' or (not qn and self.stat in ['wavg_l','tavg_l']):
            loc_ab = np.mean([float(n)/(np.absolute(r - self.avg_read_length) + 1) for r,n in rat_nreads])
        elif self.stat == 'tavg_g':
            wnreads = sorted([(float(n)/(np.absolute(r-self.avg_read_length)+1),(np.absolute(r - self.avg_read_length)+1) ,n) for r,n in rat_nreads], key=lambda x:x[0])
            den,num = zip(*[v[1:] for v in wnreads[ql:qr]])
            loc_ab = float(sum(num))/float(sum(den)) if any(den) else 0.0
        elif self.stat == 'tavg_l':
            loc_ab = np.mean(sorted([float(n)/(np.absolute(r - self.avg_read_length) + 1) for r,n in rat_nreads])[ql:qr])
        elif self.stat == 'wavg_g':
            vmin, vmax = nreads_v[ql], nreads_v[qr]
            wnreads = [vmin]*qn+list(nreads_v[ql:qr])+[vmax]*qn
            loc_ab = float(sum(wnreads)) / rat
        elif self.stat == 'wavg_l':
            wnreads = sorted([float(n)/(np.absolute(r - self.avg_read_length) + 1) for r,n in rat_nreads])
            vmin, vmax = wnreads[ql], wnreads[qr]
            wnreads = [vmin]*qn+list(wnreads[ql:qr])+[vmax]*qn
            loc_ab = np.mean(wnreads)
        elif self.stat == 'med':
            loc_ab = np.median(sorted([float(n)/(np.absolute(r - self.avg_read_length) +1) for r,n in rat_nreads])[ql:qr])

        self.abundance = loc_ab
        if rat < self.min_cu_len and self.children:
            self.abundance = sum_ab
        elif loc_ab < sum_ab:
            self.abundance = sum_ab

        if self.abundance > sum_ab and self.children: # *1.1??
            self.uncl_abundance = self.abundance - sum_ab
        self.subcl_uncl = not self.children and self.name[0] not in tax_units[-2:]

        return self.abundance

    def get_all_abundances( self ):
        ret = [(self.name, self.tax_id, self.abundance)]
        if self.uncl_abundance > 0.0:
            lchild = list(self.children.values())[0].name[:3]
            ret += [(lchild+self.name[3:]+"_unclassified", "", self.uncl_abundance)]
        if self.subcl_uncl and self.name[0] != tax_units[-2]:
            cind = tax_units.index( self.name[0] )
            ret += [(   tax_units[cind+1]+self.name[1:]+"_unclassified","",
                        self.abundance)]
        for c in self.children.values():
            ret += c.get_all_abundances()
        return ret

class TaxTree:
    def __init__( self, mpa, markers_to_ignore = None ): #, min_cu_len ):
        self.root = TaxClade( "root", 0)
        self.all_clades, self.markers2lens, self.markers2clades, self.taxa2clades, self.markers2exts = {}, {}, {}, {}, {}
        TaxClade.markers2lens = self.markers2lens
        TaxClade.markers2exts = self.markers2exts
        TaxClade.taxa2clades = self.taxa2clades
        self.avg_read_length = 1

        for clade, value in mpa['taxonomy'].items():
            clade = clade.strip().split("|")
            if isinstance(value,tuple):
                taxids, lenc = value
                taxids = taxids.strip().split("|")
            if isinstance(value,int):
                lenc = value
                taxids = None

            father = self.root
            for i in range(len(clade)):
                clade_lev = clade[i]
                if SGB_ANALYSIS:
                    clade_taxid = taxids[i] if i < 8 and taxids is not None else None
                else:
                    clade_taxid = taxids[i] if i < 7 and taxids is not None else None
                if not clade_lev in father.children:
                    father.add_child(clade_lev, tax_id=clade_taxid)
                    self.all_clades[clade_lev] = father.children[clade_lev]
                if SGB_ANALYSIS: father = father.children[clade_lev]
                if clade_lev[0] == "t":
                    self.taxa2clades[clade_lev[3:]] = father
                if not SGB_ANALYSIS: father = father.children[clade_lev]
                if clade_lev[0] == "t":
                    father.glen = lenc

        def add_lens( node ):
            if not node.children:
                return node.glen
            lens = []
            for c in node.children.values():
                lens.append( add_lens( c ) )
            node.glen = min(np.mean(lens), np.median(lens))
            return node.glen
        
        add_lens(self.root)

        # for k,p in mpa_pkl['markers'].items():
        for k, p in mpa['markers'].items():
            if k in markers_to_ignore:
                continue
            self.markers2lens[k] = p['len']
            self.markers2clades[k] = p['clade']
            self.add_reads(k, 0)
            self.markers2exts[k] = p['ext']

    def set_min_cu_len( self, min_cu_len ):
        TaxClade.min_cu_len = min_cu_len

    def set_stat( self, stat, quantile, perc_nonzero, avg_read_length, avoid_disqm = False):
        TaxClade.stat = stat
        TaxClade.perc_nonzero = perc_nonzero
        TaxClade.quantile = quantile
        TaxClade.avoid_disqm = avoid_disqm
        TaxClade.avg_read_length = avg_read_length

    def add_reads(  self, marker, n,
                    add_viruses = False,
                    ignore_eukaryotes = False,
                    ignore_bacteria = False, ignore_archaea = False, 
                    ignore_ksgbs = False, ignore_usgbs = False  ):
        clade = self.markers2clades[marker]
        cl = self.all_clades[clade]
        if ignore_bacteria or ignore_archaea or ignore_eukaryotes:
            cn = cl.get_full_name()
            if ignore_archaea and cn.startswith("k__Archaea"):
                return (None, None)
            if ignore_bacteria and cn.startswith("k__Bacteria"):
                return (None, None)
            if ignore_eukaryotes and cn.startswith("k__Eukaryota"):
                return (None, None)
        if not SGB_ANALYSIS and not add_viruses:
            cn = cl.get_full_name()
            if not add_viruses and cn.startswith("k__Vir"):
                return (None, None)
        if SGB_ANALYSIS and (ignore_ksgbs or ignore_usgbs):
            cn = cl.get_full_name()
            if ignore_ksgbs and not '_SGB' in cn.split('|')[-2]:
                return (None, None)
            if ignore_usgbs and '_SGB' in cn.split('|')[-2]:
                return (None, None)
        # while len(cl.children) == 1:
            # cl = list(cl.children.values())[0]
        cl.markers2nreads[marker] = n
        return (cl.get_full_name(), cl.get_full_taxids(), )


    def markers2counts( self ):
        m2c = {}
        for _ ,v in self.all_clades.items():
            for m,c in v.markers2nreads.items():
                m2c[m] = c
        return m2c

    def clade_profiles( self, tax_lev, get_all = False  ):
        cl2pr = {}
        for k,v in self.all_clades.items():
            if tax_lev and not k.startswith(tax_lev):
                continue
            prof = v.get_normalized_counts()
            if not get_all and ( len(prof) < 1 or not sum([p[1] for p in prof]) > 0.0 ):
                continue
            cl2pr[v.get_full_name()] = prof
        return cl2pr

    def relative_abundances( self, tax_lev  ):
        clade2abundance_n = dict([(tax_label, clade) for tax_label, clade in self.all_clades.items()
                    if tax_label.startswith("k__") and not clade.uncl])

        clade2abundance, clade2est_nreads, tot_ab, tot_reads = {}, {}, 0.0, 0

        for tax_label, clade in clade2abundance_n.items():
            tot_ab += clade.compute_abundance()

        for tax_label, clade in clade2abundance_n.items():
            for clade_label, tax_id, abundance in sorted(clade.get_all_abundances(), key=lambda pars:pars[0]):
                if SGB_ANALYSIS or clade_label[:3] != 't__':
                    if not tax_lev:
                        if clade_label not in self.all_clades:
                            to = tax_units.index(clade_label[0])
                            t = tax_units[to-1]
                            clade_label = t + clade_label.split("_unclassified")[0][1:]
                            tax_id = self.all_clades[clade_label].get_full_taxids()
                            clade_label = self.all_clades[clade_label].get_full_name()
                            spl = clade_label.split("|")
                            clade_label = "|".join(spl+[tax_units[to]+spl[-1][1:]+"_unclassified"])
                            glen = self.all_clades[spl[-1]].glen
                        else:
                            glen = self.all_clades[clade_label].glen
                            tax_id = self.all_clades[clade_label].get_full_taxids()
                            tax_level = 't__' if SGB_ANALYSIS else 's__' 
                            if tax_level in clade_label and abundance > 0:
                                self.all_clades[clade_label].nreads = int(np.floor(abundance*glen))

                            clade_label = self.all_clades[clade_label].get_full_name()
                    elif not clade_label.startswith(tax_lev):
                        if clade_label in self.all_clades:
                            glen = self.all_clades[clade_label].glen
                        else:
                            glen = 1.0
                        continue
                    clade2abundance[(clade_label, tax_id)] = abundance
        
        for tax_label, clade in clade2abundance_n.items():
            tot_reads += clade.compute_mapped_reads()

        for clade_label, clade in self.all_clades.items():
            if clade.name[:3] != 't__':
                nreads = clade.nreads
                clade_label = clade.get_full_name()
                tax_id = clade.get_full_taxids()
                clade2est_nreads[(clade_label, tax_id)] = nreads

        ret_d = dict([( tax, float(abundance) / tot_ab if tot_ab else 0.0) for tax, abundance in clade2abundance.items()])

        ret_r = dict([( tax, (abundance, clade2est_nreads[tax] )) for tax, abundance in clade2abundance.items() if tax in clade2est_nreads])

        if tax_lev:
            ret_d[("UNCLASSIFIED", '-1')] = 1.0 - sum(ret_d.values())  
        return ret_d, ret_r, tot_reads

def mapq_filter(marker_name, mapq_value, min_mapq_val):
    if 'GeneID:' in marker_name:
        return True
    else:
        if mapq_value > min_mapq_val:
            return True
    return False

def map2bbh(mapping_f, min_mapq_val, input_type='bowtie2out', min_alignment_len=None):
    if not mapping_f:
        ras, ras_line, inpf = plain_read_and_split, plain_read_and_split_line, sys.stdin
    else:
        if mapping_f.endswith(".bz2"):
            ras, ras_line, inpf = read_and_split, read_and_split_line, bz2.BZ2File(mapping_f, "r")
        else:
            ras, ras_line, inpf = plain_read_and_split, plain_read_and_split_line, open(mapping_f)

    reads2markers = {}
    n_metagenome_reads = None
    avg_read_length = 1 #Set to 1 if it is not calculated from read_fastx

    if input_type == 'bowtie2out':
        for r, c in ras(inpf):
            if r.startswith('#') and 'nreads' in r:
                n_metagenome_reads = int(c)
            if r.startswith('#') and 'avg_read_length' in r:
                avg_read_length = float(c)
            else:
                reads2markers[r] = c
    elif input_type == 'sam':
        for line in inpf:
            o = ras_line(line)
            if ((o[0][0] != '@') and #no header
                (o[2][-1] != '*') and # no unmapped reads
                (hex(int(o[1]) & 0x100) == '0x0') and #no secondary
                mapq_filter(o[2], int(o[4]), min_mapq_val) and # filter low mapq reads
                ( (min_alignment_len is None) or ( max(int(x.strip('M')) for x in re.findall(r'(\d*M)', o[5]) if x) >= min_alignment_len ) )
            ):
                    reads2markers[o[0]] = o[2].split('/')[0]
    inpf.close()
    markers2reads = defdict(set)
    for r, m in reads2markers.items():
        markers2reads[m].add(r)

    return (markers2reads, n_metagenome_reads, avg_read_length)

def maybe_generate_biom_file(tree, pars, abundance_predictions):
    json_key = "MetaPhlAn"

    if not pars['biom']:
        return None
    if not abundance_predictions:
        biom_table = biom.Table([], [], [])  # create empty BIOM table

        with open(pars['biom'], 'w') as outfile:
            biom_table.to_json(json_key, direct_io=outfile)

        return True

    delimiter = "|" if len(pars['mdelim']) > 1 else pars['mdelim']

    def istip(clade_name):
        end_name = clade_name.split(delimiter)[-1]
        return end_name.startswith("s__") or end_name.endswith("_unclassified")

    def findclade(clade_name):
        if clade_name.endswith('_unclassified'):
            name = clade_name.split(delimiter)[-2]
        else:
            name = clade_name.split(delimiter)[-1]
        return tree.all_clades[name]

    def to_biomformat(clade_name):
        return {'taxonomy': clade_name.split(delimiter)}

    clades = iter((abundance, findclade(name))
                  for (name, taxid, abundance) in abundance_predictions if istip(name))
    packed = iter(([abundance], clade.get_full_name(), clade.tax_id)
                  for (abundance, clade) in clades)

    # unpack that tuple here to stay under 80 chars on a line
    data, clade_names, _ = zip(*packed)
    # biom likes column vectors, so we give it an array like this:
    # np.array([a],[b],[c])
    data = np.array(data)
    sample_ids = [pars['sample_id']]
    table_id = 'MetaPhlAn_Analysis'




    #**********************************************************************************************
    #  Modification of Code :                                                                     *
    #  Modified the code so instead of using the current clade IDs, which are numbers, we will    *
    #      use the clade_names                                                                    *
    #      Users reported the biom output is invalid and also the IDs were changing from run to   *
    #      run.                                                                                   *
    #  George Weingart    05/22/2017   george.weingart@mail.com                                   *
    #**********************************************************************************************
    if LooseVersion(biom.__version__) < LooseVersion("2.0.0"):
        biom_table = biom.table.table_factory(
            data,
        sample_ids,
            ######## clade_ids,     #Modified by George Weingart 5/22/2017 - We will use instead the clade_names
            clade_names,            #Modified by George Weingart 5/22/2017 - We will use instead the clade_names
            sample_metadata      = None,
            observation_metadata = list(map(to_biomformat, clade_names)),
            table_id             = table_id,
            constructor          = biom.table.DenseOTUTable
        )
        with open(pars['biom'], 'w') as outfile:
            json.dump( biom_table.getBiomFormatObject(json_key),
                           outfile )
    else:  # Below is the biom2 compatible code
        biom_table = biom.table.Table(
            data,
            #clade_ids,           #Modified by George Weingart 5/22/2017 - We will use instead the clade_names
            clade_names,          #Modified by George Weingart 5/22/2017 - We will use instead the clade_names
            sample_ids,
            sample_metadata      = None,
            observation_metadata = list(map(to_biomformat, clade_names)),
            table_id             = table_id,
            input_is_dense       = True
        )

        with open(pars['biom'], 'w') as outfile:
            biom_table.to_json( json_key,
                                direct_io = outfile )

    return True

def main():
    ranks2code = { 'k' : 'superkingdom', 'p' : 'phylum', 'c':'class',
                   'o' : 'order', 'f' : 'family', 'g' : 'genus', 's' : 'species'}
    pars = read_params(sys.argv)

    #Set SGB- / species- analysis
    global SGB_ANALYSIS
    SGB_ANALYSIS = not pars['mpa3']

    ESTIMATE_UNK = pars['unclassified_estimation']

    # check if the database is installed, if not then install
    pars['index'] = check_and_install_database(pars['index'], pars['bowtie2db'], pars['bowtie2_build'], pars['nproc'], pars['force_download'])

    if pars['install']:
        sys.stderr.write('The database is installed\n')
        return

    # set correct map_pkl and bowtie2db variables
    pars['mpa_pkl'], pars['bowtie2db'] = set_mapping_arguments(pars['index'], pars['bowtie2db'])

    if (pars['bt2_ps'] in ["sensitive-local", "very-sensitive-local"]) and (pars['min_alignment_len'] is None):
            pars['min_alignment_len'] = 100
            sys.stderr.write('Warning! bt2_ps is set to local mode, and min_alignment_len is None, I automatically '
                             'set min_alignment_len to 100! If you do not like, rerun the command and set '
                             'min_alignment_len to a specific value.\n')

    # check for the mpa_pkl file
    if not os.path.isfile(pars['mpa_pkl']):
        sys.stderr.write("Error: Unable to find the mpa_pkl file at: " + pars['mpa_pkl'] +
                         "Exiting...\n\n")
        sys.exit(1)

    if pars['ignore_markers']:
        with open(pars['ignore_markers']) as ignv:
            ignore_markers = set([l.strip() for l in ignv])
    else:
        ignore_markers = set()

    no_map = False
    if pars['input_type'] == 'fasta' or pars['input_type'] == 'fastq':
        bow = pars['bowtie2db'] is not None

        if not bow:
            sys.stderr.write( "No MetaPhlAn BowTie2 database provided\n "
                              "[--bowtie2db and --index options]!\n"
                              "Exiting...\n\n" )
            sys.exit(1)

        if pars['no_map']:
            pars['bowtie2out'] = tf.NamedTemporaryFile(dir=pars['tmp_dir']).name
            no_map = True
        else:
            if bow and not pars['bowtie2out']:
                if pars['inp'] and "," in  pars['inp']:
                    sys.stderr.write("Error! --bowtie2out needs to be specified when multiple "
                                     "FASTQ or FASTA files (comma separated) are provided\n")
                    sys.exit(1)
                fname = pars['inp']
                if fname is None:
                    fname = "stdin_map"
                elif stat.S_ISFIFO(os.stat(fname).st_mode):
                    fname = "fifo_map"
                pars['bowtie2out'] = fname + ".bowtie2out.txt"

            if os.path.exists( pars['bowtie2out'] ) and not pars['force']:
                sys.stderr.write(
                    "BowTie2 output file detected: " + pars['bowtie2out'] + "\n"
                    "Please use it as input or remove it if you want to "
                    "re-perform the BowTie2 run.\n"
                    "Exiting...\n\n" )
                sys.exit(1)
            if pars['force']:
                if os.path.exists(pars['bowtie2out']):
                    os.remove( pars['bowtie2out'] )

        bt2_ext = 'bt2l' if SGB_ANALYSIS else 'bt2'            
        if bow and not all([os.path.exists(".".join([str(pars['bowtie2db']), p]))
                            for p in ["1." + bt2_ext, "2." + bt2_ext, "3." + bt2_ext, "4." + bt2_ext, "rev.1." + bt2_ext, "rev.2." + bt2_ext]]):
            sys.stderr.write("No MetaPhlAn BowTie2 database found (--index "
                             "option)!\nExpecting location {}\nExiting..."
                             .format(pars['bowtie2db']))
            sys.exit(1)
        if bow and not (abs(os.path.getsize(".".join([str(pars['bowtie2db']), "1." + bt2_ext])) - os.path.getsize(".".join([str(pars['bowtie2db']), "rev.1." + bt2_ext]))) <= 1000):
            sys.stderr.write("Partial MetaPhlAn BowTie2 database found at {}. "
                             "Please remove and rebuild the database.\nExiting..."
                             .format(pars['bowtie2db']))
            sys.exit(1)

        if bow:
            run_bowtie2(pars['inp'], pars['bowtie2out'], pars['bowtie2db'],
                                pars['bt2_ps'], pars['nproc'], file_format=pars['input_type'],
                                exe=pars['bowtie2_exe'], samout=pars['samout'],
                                min_alignment_len=pars['min_alignment_len'], read_min_len=pars['read_min_len'], min_mapq_val=pars['min_mapq_val'])
            pars['input_type'] = 'bowtie2out'
        pars['inp'] = pars['bowtie2out'] # !!!
    with bz2.BZ2File( pars['mpa_pkl'], 'r' ) as a:
        mpa_pkl = pickle.load( a )

    REPORT_MERGED = mpa_pkl.get('merged_taxon',False)
    tree = TaxTree( mpa_pkl, ignore_markers )
    tree.set_min_cu_len( pars['min_cu_len'] )

    markers2reads, n_metagenome_reads, avg_read_length = map2bbh(pars['inp'], pars['min_mapq_val'], pars['input_type'], pars['min_alignment_len'])

    tree.set_stat( pars['stat'], pars['stat_q'], pars['perc_nonzero'], avg_read_length, pars['avoid_disqm'])

    if no_map:
        os.remove( pars['inp'] )

    if not n_metagenome_reads and pars['nreads']:
        n_metagenome_reads = pars['nreads']
    
    if ESTIMATE_UNK and pars['input_type'] == 'sam':
        if not n_metagenome_reads and not pars['nreads']:
            sys.stderr.write(
                    "Please provide the size of the metagenome using the "
                    "--nreads parameter when running MetaPhlAn using SAM files as input"
                    "\nExiting...\n\n" )
            sys.exit(1)

    map_out = []
    for marker,reads in sorted(markers2reads.items(), key=lambda pars: pars[0]):
        if marker not in tree.markers2lens:
            continue
        tax_seq, ids_seq = tree.add_reads( marker, len(reads),
                                  add_viruses = pars['add_viruses'],
                                  ignore_eukaryotes = pars['ignore_eukaryotes'],
                                  ignore_bacteria = pars['ignore_bacteria'],
                                  ignore_archaea = pars['ignore_archaea'],
                                  ignore_ksgbs = pars['ignore_ksgbs'],
                                  ignore_usgbs = pars['ignore_usgbs']
                                  )
        if tax_seq:
            map_out +=["\t".join([r,tax_seq, ids_seq]) for r in sorted(reads)]

    if pars['output'] is None and pars['output_file'] is not None:
        pars['output'] = pars['output_file']

    out_stream = open(pars['output'],"w") if pars['output'] else sys.stdout
    MPA2_OUTPUT = pars['legacy_output']
    CAMI_OUTPUT = pars['CAMI_format_output']

    with out_stream as outf:
        if not MPA2_OUTPUT:
            outf.write('#{}\n'.format(pars['index']))
            outf.write('#{}\n'.format(' '.join(sys.argv)))

        if not CAMI_OUTPUT:
            outf.write('#' + '\t'.join((pars["sample_id_key"], pars["sample_id"])) + '\n')

        if ESTIMATE_UNK:
            mapped_reads = 0
            cl2pr = tree.clade_profiles( pars['tax_lev']+"__" if pars['tax_lev'] != 'a' else None  )
            cl2ab, _, _ = tree.relative_abundances( pars['tax_lev']+"__" if pars['tax_lev'] != 'a' else None )
            confident_taxa = [taxstr for (taxstr, _),relab in cl2ab.items() if relab > 0.0]
            for c, m in cl2pr.items():
                if c in confident_taxa:
                    markers_cov = [a  / 1000 for _, a in m if a > 0]
                    mapped_reads += np.mean(markers_cov) * tree.all_clades[c.split('|')[-1]].glen
            # If the mapped reads are over-estimated, set the ratio at 1
            fraction_mapped_reads = min(mapped_reads/float(n_metagenome_reads), 1.0)
        else:
            fraction_mapped_reads = 1.0
      
        if pars['t'] == 'reads_map':
            if not MPA2_OUTPUT:
               outf.write('#read_id\tNCBI_taxlineage_str\tNCBI_taxlineage_ids\n')
            outf.write( "\n".join( map_out ) + "\n" )

        elif pars['t'] == 'rel_ab':
            if CAMI_OUTPUT:
                outf.write('''@SampleID:{}\n@Version:0.10.0\n@Ranks:superkingdom|phylum|class|order|family|genus|species|strain\n@@TAXID\tRANK\tTAXPATH\tTAXPATHSN\tPERCENTAGE\n'''.format(pars["sample_id"]))
            if not MPA2_OUTPUT and not CAMI_OUTPUT:
                if not pars['use_group_representative']:
                    outf.write('#clade_name\tNCBI_tax_id\trelative_abundance\tadditional_species\n')
                else:
                    outf.write('#clade_name\tNCBI_tax_id\trelative_abundance\n')

            cl2ab, _, tot_nreads = tree.relative_abundances(
                        pars['tax_lev']+"__" if pars['tax_lev'] != 'a' else None )
            
            outpred = [(taxstr, taxid,round(relab*100.0,5)) for (taxstr, taxid), relab in cl2ab.items() if relab > 0.0]
            has_repr = False
            
            if outpred:
                if CAMI_OUTPUT:
                    for clade, taxid, relab in sorted(  outpred, reverse=True,
                                        key=lambda x:x[2]+(100.0*(8-(x[0].count("|"))))):
                        if taxid:
                            rank = ranks2code[clade.split('|')[-1][0]]
                            leaf_taxid = taxid.split('|')[-1]
                            taxpathsh = '|'.join([remove_prefix(name) if '_unclassified' not in name else '' for name in clade.split('|')])
                            outf.write( '\t'.join( [ leaf_taxid, rank, taxid, taxpathsh, str(relab*fraction_mapped_reads) ] ) + '\n' )
                else:
                    if ESTIMATE_UNK:
                        outf.write( "\t".join( [    "UNCLASSIFIED",
                                                    "-1",
                                                    str(round((1-fraction_mapped_reads)*100,5)),""]) + "\n" )
                                                    
                    for clade, taxid, relab in sorted(  outpred, reverse=True,
                                        key=lambda x:x[2]+(100.0*(8-(x[0].count("|"))))):
                        add_repr = ''
                        if REPORT_MERGED and (clade, taxid) in mpa_pkl['merged_taxon']:
                            if pars['use_group_representative'] and not SGB_ANALYSIS:
                                if '_group' in clade:
                                    clade, taxid, _ = sorted(mpa_pkl['merged_taxon'][(clade, taxid)], key=lambda x:x[2], reverse=True)[0]
                            elif not pars['use_group_representative']:
                                add_repr = '{}'.format(','.join( [ n[0] for n in mpa_pkl['merged_taxon'][(clade, taxid)]] ))
                                has_repr = True
                        if not MPA2_OUTPUT:
                            outf.write( "\t".join( [clade, 
                                                    taxid, 
                                                    str(relab*fraction_mapped_reads), 
                                                    add_repr
                                                ] ) + "\n" )
                        else:
                            outf.write( "\t".join( [clade, 
                                                    str(relab*fraction_mapped_reads)] ) + "\n" )
                if REPORT_MERGED and has_repr:
                    sys.stderr.write("WARNING: The metagenome profile contains clades that represent multiple species merged into a single representant.\n"
                                     "An additional column listing the merged species is added to the MetaPhlAn output.\n"
                                    )
            else:
                if not MPA2_OUTPUT:
                    outf.write( "UNCLASSIFIED\t-1\t100.0\t\n" )
                else:
                    outf.write( "UNCLASSIFIED\t100.0\n" )
                sys.stderr.write("WARNING: MetaPhlAn did not detect any microbial taxa in the sample.\n")
            maybe_generate_biom_file(tree, pars, outpred)

        elif pars['t'] == 'rel_ab_w_read_stats':
            cl2ab, rr, tot_nreads = tree.relative_abundances(
                        pars['tax_lev']+"__" if pars['tax_lev'] != 'a' else None )

            unmapped_reads = max(n_metagenome_reads - tot_nreads, 0)

            outpred = [(taxstr, taxid,round(relab*100.0*fraction_mapped_reads,5)) for (taxstr, taxid),relab in cl2ab.items() if relab > 0.0]

            if outpred:
                outf.write( "#estimated_reads_mapped_to_known_clades:{}\n".format(tot_nreads) )
                outf.write( "\t".join( [    "#clade_name",
                                            "clade_taxid",
                                            "relative_abundance",
                                            "coverage",
                                            "estimated_number_of_reads_from_the_clade" ]) +"\n" )
                if ESTIMATE_UNK:
                    outf.write( "\t".join( [    "UNCLASSIFIED",
                                                "-1",
                                                str(round((1-fraction_mapped_reads)*100,5)),
                                                "-",
                                                str(unmapped_reads) ]) + "\n" )
                                                
                for taxstr, taxid, relab in sorted(  outpred, reverse=True,
                                    key=lambda x:x[2]+(100.0*(8-(x[0].count("|"))))):
                    outf.write( "\t".join( [    taxstr,
                                                taxid,
                                                str(relab),
                                                str(round(rr[(taxstr, taxid)][0],5)) if (taxstr, taxid) in rr else '-',          #coverage
                                                str( int( round( rr[(taxstr, taxid)][1], 0) )  if (taxstr, taxid) in rr else '-')       #estimated_number_of_reads_from_the_clade
                                                ] ) + "\n" )
            else:
                if not MPA2_OUTPUT:
                    outf.write( "#estimated_reads_mapped_to_known_clades:0\n")
                    outf.write( "\t".join( [    "#clade_name",
                                                "clade_taxid",
                                                "relative_abundance",
                                                "coverage",
                                                "estimated_number_of_reads_from_the_clade" ]) +"\n" )
                    outf.write( "unclassified\t-1\t100.0\t0\t0\n" )
                else:
                    outf.write( "unclassified\t100.0\n" )
            maybe_generate_biom_file(tree, pars, outpred)

        elif pars['t'] == 'clade_profiles':
            cl2pr = tree.clade_profiles( pars['tax_lev']+"__" if pars['tax_lev'] != 'a' else None  )
            for c,p in cl2pr.items():
                mn,n = zip(*p)
                outf.write( "\t".join( [""]+[str(s) for s in mn] ) + "\n" )
                outf.write( "\t".join( [c]+[str(s) for s in n] ) + "\n" )

        elif pars['t'] == 'marker_ab_table':
            cl2pr = tree.clade_profiles( pars['tax_lev']+"__" if pars['tax_lev'] != 'a' else None  )
            for v in cl2pr.values():
                outf.write( "\n".join(["\t".join([str(a),str(b/float(pars['nreads'])) if pars['nreads'] else str(b)])
                                for a,b in v if b > 0.0]) + "\n" )

        elif pars['t'] == 'marker_pres_table':
            cl2pr = tree.clade_profiles( pars['tax_lev']+"__" if pars['tax_lev'] != 'a' else None  )
            for v in cl2pr.values():
                strout = ["\t".join([str(a),"1"]) for a,b in v if b > pars['pres_th']]
                if strout:
                    outf.write( "\n".join(strout) + "\n" )

        elif pars['t'] == 'marker_counts':
            outf.write( "\n".join( ["\t".join([m,str(c)]) for m,c in tree.markers2counts().items() ]) +"\n" )

        elif pars['t'] == 'clade_specific_strain_tracker':
            cl2pr = tree.clade_profiles( None, get_all = True  )
            cl2ab, _, _ = tree.relative_abundances( None )
            strout = []
            for (taxstr, taxid), relab in cl2ab.items():
                clade = taxstr
                if clade.endswith(pars['clade']) and relab*100.0 < pars['min_ab']:
                    strout = []
                    break
                if pars['clade'] in clade:
                    strout += ["\t".join([str(a),str(int(b > pars['pres_th']))]) for a,b in cl2pr[clade]]
            if strout:
                strout = sorted(strout,key=lambda x:x[0])
                outf.write( "\n".join(strout) + "\n" )
            else:
                sys.stderr.write("Clade "+pars['clade']+" not present at an abundance >"+str(round(pars['min_ab'],2))+"%, "
                                 "so no clade specific markers are reported\n")


if __name__ == '__main__':
    t0 = time.time()
    main()
    sys.stderr.write('Elapsed time to run MetaPhlAn: {} s\n'.format( (time.time()-t0) ) )<|MERGE_RESOLUTION|>--- conflicted
+++ resolved
@@ -3,16 +3,9 @@
               'Francesco Beghini (francesco.beghini@unitn.it), '
               'Nicola Segata (nicola.segata@unitn.it), '
               'Duy Tin Truong, '
-<<<<<<< HEAD
-              'Francesco Asnicar (f.asnicar@unitn.it), '
-              'Aitor Blanco Miguez (aitor.blancomiguez@unitn.it)')
-__version__ = '3.1.0'
-__date__ = '25 Jul 2022'
-=======
               'Francesco Asnicar (f.asnicar@unitn.it)')
 __version__ = '4.beta.3'
 __date__ = '22 Aug 2022'
->>>>>>> 559cfadf
 
 import sys
 try:
@@ -1266,4 +1259,4 @@
 if __name__ == '__main__':
     t0 = time.time()
     main()
-    sys.stderr.write('Elapsed time to run MetaPhlAn: {} s\n'.format( (time.time()-t0) ) )+    sys.stderr.write('Elapsed time to run MetaPhlAn: {} s\n'.format( (time.time()-t0) ) )
