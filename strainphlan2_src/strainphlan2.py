--- conflicted
+++ resolved
@@ -1,618 +1,612 @@
-#!/usr/bin/env python
-
-__author__ = ('Duy Tin Truong (duytin.truong@unitn.it), '
-              'Francesco Asnicar (f.asnicar@unitn.it), '
-              'Moreno Zolfo (moreno.zolfo@unitn.it), '
-              'Francesco Beghini (francesco.beghini@unitn.it), '
-              'Aitor Blanco Miguez (aitor.blancomiguez@unitn.it)')
-__version__ = '2.0.0'
-__date__ = '29 Jul 2019'
-
-import os, sys, pickle, time, shutil
-from utils import info, error
-
-if sys.version_info[0] < 3:
-    error("StrainPhlAn2 requires Python 3, your current Python version is {}.{}.{}"
-                    .format(sys.version_info[0], sys.version_info[1], 
-                        sys.version_info[2]), exit=True)
-
-import argparse as ap
-from shutil import copyfile, rmtree
-from Bio import SeqIO
-from Bio.SeqRecord import SeqRecord
-from Bio.Seq import Seq
-from Bio.Alphabet import generic_dna
-from external_exec import decompress_bz2, create_blastn_db, execute_blastn
-from external_exec import generate_phylophlan_config_file, create_phylophlan_db, execute_phylophlan
-from extract_markers import extract_markers
-from parallelisation import execute_pool
-from utils import optimized_dump, create_folder, check_clade, parse_marker_name, get_breath
-
-# Regular expression to remove comments: \n\"\"\"[^"]+\n\"\"\"
-
-"""
-Reads and parses the command line arguments of the script.
-
-:returns: the parsed arguments
-"""
-def read_params():
-    p = ap.ArgumentParser(description="")
-    p.add_argument('-d', '--database', type=str, default=None,
-                   help="The input MetaPhlAn dtabase")
-    p.add_argument('-m', '--clade_markers', type=str, default=None,
-                   help="The clade markers as FASTA file")
-    p.add_argument('-s', '--samples', type=str, 
-                   nargs='+', default=[],
-                   help="The the markers for each sample")
-    p.add_argument('-r', '--references', type=str, 
-                   nargs='+', default=[],
-                   help="The reference genomes")
-    p.add_argument('-c', '--clade', type=str, default=None,
-                   help="The clade to investigate")
-    p.add_argument('-o', '--output_dir', type=str, default=None,
-                   help="The output directory")
-    p.add_argument('-n', '--nprocs', type=int, default=1,
-                   help="The number of threads to use")
-    p.add_argument('--secondary_samples', type=str, 
-                    nargs='+', default=[],
-                    help="The the markers for each sample")
-    p.add_argument('--secondary_references', type=str, 
-                    nargs='+', default=[],
-                    help="The reference genomes")
-    p.add_argument('--trim_sequences', type=int, default=50,
-                    help="The number of bases to remove when trimming markers")
-    p.add_argument('--marker_in_n_samples', type=int, default=80,
-                    help="Theshold defining the minimum percentage of samples to keep a marker")
-    p.add_argument('--sample_with_n_markers', type=int, default=20,
-                    help="Threshold defining the minimun number of markers to keep a sample")
-    p.add_argument('--secondary_sample_with_n_markers', type=int, default=20,
-                    help="Threshold defining the minimun number of markers to keep a secondary sample")
-    p.add_argument('--phylophlan_mode', type=str, default='normal',
-                    help="The precision of the phylogenetic analysis {fast, normal [default], accurate}")                    
-    p.add_argument('--phylophlan_configuration', type=str, default=None,
-                    help="The PhyloPhlAn configuration file")
-    
-    return p.parse_args()
-
-
-"""
-Checks the mandatory command line arguments of the script.
-
-:param args: the arguments of the script
-:returns: the checked args
-"""
-def check_params(args):
-    if not (args.database or args.clade_markers):
-        error('-d (or --database) or -m (or --clade_markers) must be specified', 
-            exit=True, init_new_line=True)
-    elif args.database and args.clade_markers:
-        error('-d (or --database) and -m (or --clade_markers) can '+
-            'not be specified at same time', exit=True, 
-            init_new_line=True)
-    elif not args.samples:
-        error('-s (or --samples) must be specified', exit=True, 
-            init_new_line=True)
-    elif not args.clade:
-        error('-c (or --clade) must be specified', exit=True, 
-            init_new_line=True)
-    elif not check_clade(args.clade):
-        error('The introduced clade is not at species level', exit=True, 
-            init_new_line=True)
-    elif not args.output_dir:
-        error('-o (or --output_dir) must be specified', exit=True, 
-            init_new_line=True)
-    elif args.database and not os.path.exists(args.database):
-        error('The database does not exist', exit=True, 
-            init_new_line=True)
-    elif args.clade_markers and not os.path.exists(args.clade_markers):
-        error('The clade markers file does not exist', exit=True, 
-            init_new_line=True)     
-    elif args.phylophlan_mode not in ["fast", "normal", "accurate"]:
-        error('The phylogeny precision must be {fast, normal or accurate}', exit=True, 
-            init_new_line=True)            
-    elif args.phylophlan_configuration and not os.path.exists(args.phylophlan_configuration):
-        error('The phylophlan configuration file does not exist', exit=True, 
-            init_new_line=True)
-    for s in args.samples:
-        if not os.path.exists(s):
-            error('The input sample file \"'+s+'\" does not exist', exit=True, 
-                init_new_line=True)
-    for s in args.references:
-        if not os.path.exists(s):
-            error('The reference file \"'+s+'\" does not exist', exit=True, 
-                init_new_line=True)
-    for s in args.secondary_samples:
-        if not os.path.exists(s):
-            error('The secondary input sample file \"'+s+'\" does not exist', exit=True, 
-                init_new_line=True)
-    for s in args.secondary_references:
-        if not os.path.exists(s):
-            error('The secondary reference file \"'+s+'\" does not exist', exit=True, 
-                init_new_line=True)
-    if len(args.samples)+len(args.references) < 4:
-        error('The main inputs samples + references are less than 4', exit=True, 
-            init_new_line=True)
-    if not args.output_dir.endswith('/'):
-        args.output_dir += '/'
-
-    return args
-
-
-"""
-Gets a binary matrix representing the presence/ausence of the clade 
-markers in the uploaded samples
-
-:param database: the MetaPhlan2 markers database
-:param clade_markers_file: a FASTA containing the markers of a specific clade
-:param samples: the folder containing the markers generated with script samples_to_markers.py
-:param clade: the clade to investigate
-:param tmp_dir: the temporal output directory
-:param nprocs: the threads used for execution
-:returns: the clade markers FASTA file and the markers matrix
-"""
-def get_markers_matrix(database, clade_markers_file, samples, clade, tmp_dir, nprocs):
-    if not clade_markers_file:
-        clade_markers_file = extract_markers(database, clade, tmp_dir)
-    else:
-        n, _ = os.path.splitext(os.path.basename(clade_markers_file))
-        copyfile(clade_markers_file, tmp_dir+n+".fna")
-        clade_markers_file = tmp_dir+n+".fna"
-
-    clade_markers = []
-    for rec in SeqIO.parse(open(clade_markers_file, 'r'), 'fasta'):
-        clade_markers.append(rec.id)
-    
-    markers_matrix = execute_pool(((get_matrix_for_sample, s, clade_markers) for s in samples), 
-        nprocs)
-
-    return markers_matrix, clade_markers_file
-
-
-"""
-Adds secondary samples to the marker matrix
-
-:param secondary_samples: the paths to the secondary samples
-:param cleaned_markers_matrix: the markers matrix of the main samples and references
-:param markers_in_secondary_sample_threshold: threshold defining the minimun number of markers to keep 
-    a secondary sample
-:param nprocs: number of threads to use
-:returns: the filtered markers matrix with the secondary samples
-"""
-def add_secondary_samples(secondary_samples, cleaned_markers_matrix, 
-    markers_in_secondary_sample_threshold, nprocs):
-    clade_markers = list(cleaned_markers_matrix[0].keys())[1:]
-    markers_matrix = execute_pool(((get_matrix_for_sample, s, clade_markers) for s in secondary_samples), 
-        nprocs)
-    for m in markers_matrix:
-        if sum(list(m.values())[1:]) >= markers_in_secondary_sample_threshold:
-            cleaned_markers_matrix.append(m)  
-
-    return cleaned_markers_matrix
-
-    
-"""
-Adds secondary references to the marker matrix
-
-:param secondary_references: the paths to the secondary references
-:param cleaned_markers_matrix: the markers matrix of the main samples and references
-:param markers_in_secondary_sample_threshold: threshold defining the minimun number of markers to keep 
-    a secondary reference
-:param clade_markers_file: a FASTA containing the markers of a specific clade
-:param tmp_dir: the temporal output directory
-:param nprocs: the number of threads to use
-:returns: the filtered markers matrix with the secondary references
-"""
-def add_secondary_references(secondary_references, cleaned_markers_matrix, 
-    markers_in_secondary_sample_threshold, clade_markers_file, tmp_dir, nprocs):
-    clade_markers = list(cleaned_markers_matrix[0])[1:]
-    markers_matrix = execute_pool(((process_reference, s, tmp_dir+"blastn/", 
-        clade_markers_file, clade_markers) for s in secondary_references), 
-        nprocs)
-    for m in markers_matrix:
-        if sum(list(m.values())[1:]) >= markers_in_secondary_sample_threshold:
-            cleaned_markers_matrix.append(m)    
-
-    return cleaned_markers_matrix 
-
-
-"""
-Gets a matrix with the presence / ausence of the clade markers in 
-a sample
-:param sample_path the path to the sample
-:param clade_markers: a list with the names of the clade markers
-:returns: the markers matrix for the sample
-"""
-def get_matrix_for_sample(sample_path, clade_markers):
-    sample = pickle.load(open(sample_path, "rb"))
-    markers = {"sample": sample_path}
-    for m in clade_markers:
-        markers.update({m : 0})
-    for r in sample:
-        if r['marker'] in clade_markers:
-            markers.update({r['marker'] : 1})
-    return markers
-
-
-"""
-Remove bad markers and samples from the markers matrix:
-First, checks if the percentage of markers of a sample sample reaches a
-threshold, if not, removes the sample.
-Then, checks if the percentage of samples that contain a marker reaches 
-a threhold, if not, removes the marker.
-
-:param markers_matrix: the markers matrix
-:param markers_in_sample_threshold: threshold defining the minimun number of markers 
-    to keep a sample
-:param marker_in_samples_threshold: threshold defining the minimum percentage of 
-    samples to keep a marker
-:returns: the filtered markers matrix
-"""
-def clean_markers_matrix(markers_matrix, markers_in_sample_threshold, 
-    marker_in_samples_threshold):    
-    # Checks if the percentage of markers of a sample sample reachs a threshold, 
-    # if not, removes the sample    
-    cleaned_markers_matrix = []
-    to_remove = []
-    for m in markers_matrix:
-        if sum(list(m.values())[1:]) < markers_in_sample_threshold:
-            to_remove.append(m)
-        else:
-            cleaned_markers_matrix.append({'sample': m['sample']})    
-    for r in to_remove:
-        markers_matrix.remove(r)
-
-    # Checks how many samples were deleted
-    if len(cleaned_markers_matrix) < 4:
-        error("Phylogeny can not be inferred. Too many samples were discarded", 
-            exit=True, init_new_line=True) 
-
-    # Checks if the percentage of samples that contain a marker reachs a threhold,
-    # if not, removes the marker
-    markers = list(markers_matrix[0])[1:]
-    for m in markers:
-        marker_scores = []
-        for s in markers_matrix:
-            marker_scores.append(s[m])
-        if (sum(marker_scores) * 100) / len(marker_scores) >= marker_in_samples_threshold:            
-            counter = 0
-            for s in markers_matrix:
-                cleaned_markers_matrix[counter].update({m : s[m]})
-                counter += 1
-
-    # Checks how many markers were deleted
-    if sum(list(cleaned_markers_matrix[0].values())[1:]) < markers_in_sample_threshold:
-        error("Phylogeny can not be inferred. Too many markers were discarded", 
-            exit=True, init_new_line=True) 
-
-    return cleaned_markers_matrix
-
-
-"""
-For each sample, writes the FASTA files with the sequences of the filtered markers
-
-:input cleaned_markers_matrix: a list with the filtered markers
-:param samples: the folder containing the markers generated with script samples_to_markers.py
-:param references: the FASTA reference files
-:param trim_sequences: the number of bases to remove when trimming markers
-:param tmp_dir: the output temporal directory
-:param nprocs: the threads used for execution
-:returns: the folder of the FASTA files
-"""
-def matrix_markers_to_fasta(cleaned_markers_matrix, samples, references, trim_sequences, 
-    tmp_dir, nprocs):     
-    tmp_dir=tmp_dir+"samples_as_markers/"    
-    create_folder(tmp_dir)
-
-    filtered_samples = []
-    filtered_names = []
-    for s in cleaned_markers_matrix:
-        filtered_names.append(os.path.splitext(os.path.basename(s['sample']))[0])
-        filtered_samples.append(s['sample'])
-
-    for r in references:
-<<<<<<< HEAD
-        r_name = os.path.splitext(os.path.basename(r))[0]            
-        if r_name in filtered_names:
-            copyfile(r, tmp_dir+r_name+".fna")
-=======
-        _, f = os.path.splitext(r)
-        if f == ".bz2":
-            r = decompress_bz2(r, tmp_dir)
-        else:
-            r_name = os.path.splitext(os.path.basename(r))[0]            
-            if r_name in filtered_names:
-                copyfile(r, tmp_dir+r_name+".fna")
->>>>>>> 4b30f920
-
-    execute_pool(((sample_markers_to_fasta, s, filtered_samples, tmp_dir, 
-        list(cleaned_markers_matrix[0]), trim_sequences) for s in samples), 
-        nprocs)
-    return tmp_dir
-
-
-"""
-Writes a FASTA file with the filtered clade markers of a sample
-
-:param sample_path: the path to the sample
-:param filtered_samples: a list with the filtered samples
-:param tmp_dir: the temporal output directory
-:param filtered_clade_markers: a list with the filtered clade markers
-:param trim_sequences: the number of bases to remove when trimming markers
-"""
-def sample_markers_to_fasta(sample_path, filtered_samples, tmp_dir, filtered_clade_markers, trim_sequences):
-    if sample_path in filtered_samples:
-        sample_name = os.path.splitext(os.path.basename(sample_path))[0]
-        with open(tmp_dir+sample_name+'.fna', 'w') as marker_fna:
-            sample = pickle.load(open(sample_path, "rb"))
-            for r in sample:
-                if r['marker'] in filtered_clade_markers:
-                    marker_name = parse_marker_name(r['marker'])
-                    seq = SeqRecord(Seq(r['sequence'][trim_sequences:-trim_sequences].replace("*","N"), generic_dna), 
-                        id=marker_name, description=marker_name)
-                    SeqIO.write(seq, marker_fna, 'fasta')
-
-
-"""
-Writes a FASTA file with the sequences of the filtered clade markers
-
-:param markers: a list with the names of filtered markers
-:param tmp_dir: the output temporal directory
-:param clade: the threads used for execution
-:param clade_markers_file: the FASTA with the clade markers
-"""
-def cleaned_clade_markers_to_fasta(markers, tmp_dir, clade, clade_markers_file):
-    tmp_dir=tmp_dir+clade+"/"
-    create_folder(tmp_dir)
-
-    clade_markers = {}
-    for rec in SeqIO.parse(open(clade_markers_file, 'r'), 'fasta'):
-        clade_markers.update({rec.id: rec.seq})
-
-    for m in list(markers[0])[1:]:
-        marker_name = parse_marker_name(m)
-        with open(tmp_dir+marker_name+'.fna', 'w') as marker_fna:
-            seq = SeqRecord(clade_markers.get(m), id=marker_name, description=marker_name)
-            SeqIO.write(seq, marker_fna, 'fasta')
-
-
-"""
-Gets markers from reference files and returns the marker matrix with the
-reference markers
-
-:param tmp_dir: the temporal output directory
-:param clade_markers_file: the clade markers FASTA file
-:param markers_matrix: the markers matrix
-:param references: the list of the reference files
-:param nprocs: the threads using in the BLASTn executions
-:returns: the marker matrix with references
-"""
-def get_markers_from_references(tmp_dir, clade_markers_file, markers_matrix, 
-    references, nprocs): 
-    blastn_dir = tmp_dir+"blastn/"
-    create_folder(blastn_dir)
-    clade_markers = list(markers_matrix[0])[1:]
-
-    results = execute_pool(((process_reference, s, blastn_dir, 
-        clade_markers_file, clade_markers) for s in references), 
-        nprocs)
-    for r in results:
-        markers_matrix.append(r)
-        
-    return markers_matrix 
-
-
-"""
-Processes each reference file and get a markers dictionary to add 
-to the markers matrix
-
-:param r: the path to the reference file
-:param blastn_dir: the temporal blastn output directory
-:param clade_markers_file: the clade markers FASTA file
-:param markers_matrix: the markers matrix
-:returns: the markers of the reference file as a dictionary
-"""
-def process_reference(reference, blastn_dir, clade_markers_file, clade_markers):
-    n, _ = os.path.splitext(os.path.basename(reference))               
-    _, f = os.path.splitext(reference)
-    if f == ".bz2":
-        reference = decompress_bz2(reference, blastn_dir)
-    blastn_db = create_blastn_db(blastn_dir, reference)
-    blastn_file = execute_blastn(blastn_dir, clade_markers_file, blastn_db)
-    return parse_blastn_results(blastn_dir+n+'.pkl', 
-        clade_markers, blastn_file, reference)
-
-
-"""
-Parses BLASTn results and gets the presence of the clade markers in
-the reference file
-
-:param sample: the name of the reference file
-:param clade_markers: a list of the clade_markers_name
-:param blastn_file: the BLASTn output file
-:param reference: the reference FASTA file
-:returns: A dictionary with the presence of the clade markers
-"""
-def parse_blastn_results(sample, clade_markers, blastn_file, reference):
-    markers = {"sample": sample}
-    for m in clade_markers:
-        markers.update({m : 0})
-
-    reference_sequences = {}
-    for rec in SeqIO.parse(open(reference, 'r'), 'fasta'):
-        reference_sequences.update({rec.id : rec.seq})
-
-    blastn_result = open(blastn_file, "r")    
-    processed_markers = []
-    for line in blastn_result:
-        if line == '':
-            break
-        query = line.split("\t")[0]
-        if not query in processed_markers:
-            processed_markers.append(query)
-            markers.update({query : 1})   
-    blastn_result.close()
-    return markers
-
-
-"""
-Gets PhyloPhlAn configuration
-
-:param phylophlan_mode: the precision of the phylogenetic analysis
-:returns: the configuration to create a PhyloPhlAn configuration file
-"""
-def get_phylophlan_configuration(phylophlan_mode):
-    configuration = dict()
-    # blastn, tblastn, diamond
-    configuration.update({'map':'blastn'})
-    # muscle, mafft, opal, upp
-    configuration.update({'aligner':'mafft'})
-    # fasttree, raxml, iqtree, astral, astrid
-    if phylophlan_mode == "fast":
-        configuration.update({'tree1':'fasttree'})
-        configuration.update({'tree2':''})    
-    elif phylophlan_mode == "normal":
-        configuration.update({'tree1':'fasttree'})
-        configuration.update({'tree2':' --tree2 raxml'})
-    else:
-        configuration.update({'tree1':'raxml'})
-        configuration.update({'tree2':' --tree2 raxml'})
-    
-    return configuration
-
-
-"""
-Executes PhyloPhlAn2 to compute phylogeny
-
-:param samples_markers_dir: the temporal samples markers directory
-:param num_samples: the number of filtered samples
-:param tmp_dir: the temporal output directory
-:param output_dir: the output_directory
-:param clade: the clade
-:param marker_in_samples_threshold: theshold defining the minimum percentage of samples to keep a marker
-:param phylophlan_mode: the precision of the phylogenetic analysis
-:param phylophlan_configuration: the PhyloPhlAn configuration file
-:param nproc: the number of threads to run phylophlan
-"""
-def compute_phylogeny(samples_markers_dir, num_samples, tmp_dir, output_dir, clade, 
-    marker_in_samples_threshold, phylophlan_mode, phylophlan_configuration, nprocs):    
-    info("\tCreating PhyloPhlAn2 database...", init_new_line=True)
-    create_phylophlan_db(tmp_dir, clade)
-    info("\tDone.", init_new_line=True)
-    if phylophlan_configuration:
-        conf_file = phylophlan_configuration
-    else:        
-        info("\tGenerating PhyloPhlAn2 configuration file...", init_new_line=True)
-        configuration = get_phylophlan_configuration(phylophlan_mode)
-        conf_file = generate_phylophlan_config_file(tmp_dir, configuration)
-        info("\tDone.", init_new_line=True)   
-    info("\tProcessing samples...", init_new_line=True)
-    min_entries = int(marker_in_samples_threshold*num_samples/100)
-    execute_phylophlan(samples_markers_dir, conf_file, min_entries, tmp_dir, 
-        output_dir, clade, phylophlan_mode, nprocs)
-    info("\tDone.", init_new_line=True)
-
-
-"""
-Executes StrainPhlAn2 
-
-:param database: the MetaPhlan2 markers database
-:param clade_markers: a FASTA containing the markers of a specific clade
-:param samples: the folder containing the markers to main samples generated with script 
-    samples_to_markers.py
-:param references: the reference genomes
-:param samples: the folder containing the markers to secondary samples generated with 
-    script samples_to_markers.py
-:param references: the secondary reference genomes
-:param clade: the clade to investigate
-:param output_dir: the output directory
-:param trim_sequences: the number of bases to remove when trimming markers
-:param markers_in_sample_threshold: threshold defining the minimun number of markers 
-    to keep a sample
-:param marker_in_samples_threshold: theshold defining the minimum percentage of samples
-    to keep a marker
-:param markers_in_secondary_sample_threshold: threshold defining the minimun number of markers 
-    to keep a secondary sample
-:param phylophlan_mode: the precision of the phylogenetic analysis
-:param phylophlan_configuration: the PhyloPhlAn configuration file
-:param nprocs: the threads used for execution
-"""
-def strainphlan2(database, clade_markers, samples, references, secondary_samples, 
-    secondary_references, clade, output_dir, trim_sequences, markers_in_sample_threshold, 
-    marker_in_samples_threshold, markers_in_secondary_sample_threshold, phylophlan_mode, 
-    phylophlan_configuration, nprocs):
-    info("Creating temporal directory...", init_new_line=True)
-    tmp_dir = output_dir+'tmp/'
-    create_folder(tmp_dir)
-    info("Done.", init_new_line=True)
-    info("Getting markers from main sample files...", init_new_line=True)
-    markers_matrix, clade_markers_file = get_markers_matrix(database, clade_markers, 
-        samples, clade, tmp_dir, nprocs)
-    info("Done.", init_new_line=True)    
-    info("Getting markers from main reference files...", init_new_line=True)
-    markers_matrix = get_markers_from_references(tmp_dir, clade_markers_file, 
-        markers_matrix, references, nprocs)
-    info("Done.", init_new_line=True)    
-    info("Removing bad markers / samples...", init_new_line=True)
-    cleaned_markers_matrix = clean_markers_matrix(markers_matrix, markers_in_sample_threshold, 
-        marker_in_samples_threshold)
-    info("Done.", init_new_line=True)
-    if len(secondary_samples) > 0:
-        info("Getting markers from secondary sample files...", init_new_line=True)
-        cleaned_markers_matrix = add_secondary_samples(secondary_samples, cleaned_markers_matrix, 
-        markers_in_secondary_sample_threshold, nprocs)
-        info("Done.", init_new_line=True)     
-    if len(secondary_references) > 0:
-        info("Getting markers from secondary reference files...", init_new_line=True)
-        cleaned_markers_matrix = add_secondary_references(secondary_references, cleaned_markers_matrix, 
-        markers_in_secondary_sample_threshold, clade_markers_file, tmp_dir, nprocs)
-        info("Done.", init_new_line=True) 
-    info("Writting samples as markers' FASTA files...", init_new_line=True)
-    samples_as_markers_dir = matrix_markers_to_fasta(cleaned_markers_matrix, 
-        samples+secondary_samples, references+secondary_references, trim_sequences, 
-        tmp_dir, nprocs)
-    info("Done.", init_new_line=True)
-    info("Writting filtered clade markers as FASTA file...", init_new_line=True)
-    cleaned_clade_markers_to_fasta(cleaned_markers_matrix, tmp_dir, clade, clade_markers_file)
-    info("Done.", init_new_line=True)
-    info("Executing PhyloPhlAn2...", init_new_line=True)
-    compute_phylogeny(samples_as_markers_dir, len(cleaned_markers_matrix), tmp_dir, 
-        output_dir, clade, marker_in_samples_threshold, phylophlan_mode, phylophlan_configuration,
-        nprocs)
-    info("Done.", init_new_line=True)    
-    info("Removing temporal files...", init_new_line=True)
-    rmtree(tmp_dir, ignore_errors=False, onerror=None)
-    info("Done.", init_new_line=True)
-
-
-"""
-Main function
-
-:param database: the MetaPhlan2 markers database
-:param clade_markers: a FASTA containing the markers of a specific clade
-:param samples: the folder containing the markers generated with script samples_to_markers.py
-:param references: the reference genomes
-:param clade: the clade to investigate
-:param output_dir: the output directory
-:param trim_sequences: the number of bases to remove when trimming markers
-:param samples_with_n_markers: threshold defining the minimun number of markers to keep a sample
-:param marker_in_n_samples: theshold defining the minimum percentage of samples to keep a marker
-:param secondary_samples_with_n_markers: threshold defining the minimun number of markers to keep 
-    a secondary sample
-:param phylophlan_mode: the precision of the phylogenetic analysis
-:param phylophlan_configuration: the PhyloPhlAn configuration file
-:param nprocs: the threads used for execution
-"""
-if __name__ == "__main__":
-    info("Start StrainPhlAn2 execution")
-    t0 = time.time()
-    args = read_params()
-    args = check_params(args)
-    strainphlan2(args.database, args.clade_markers, args.samples, args.references, 
-        args.secondary_samples, args.secondary_references,  args.clade, args.output_dir, 
-        args.trim_sequences, args.sample_with_n_markers, args.marker_in_n_samples,
-        args.secondary_sample_with_n_markers, args.phylophlan_mode, args.phylophlan_configuration, 
-        args.nprocs)
-    exec_time = time.time() - t0
-    info("Finish StrainPhlAn2 execution ("+str(round(exec_time, 2))+
-        " seconds): Results are stored at \""+os.getcwd()+"/"+args.output_dir+"\"\n",
+#!/usr/bin/env python
+
+__author__ = ('Duy Tin Truong (duytin.truong@unitn.it), '
+              'Francesco Asnicar (f.asnicar@unitn.it), '
+              'Moreno Zolfo (moreno.zolfo@unitn.it), '
+              'Francesco Beghini (francesco.beghini@unitn.it), '
+              'Aitor Blanco Miguez (aitor.blancomiguez@unitn.it)')
+__version__ = '2.0.0'
+__date__ = '29 Jul 2019'
+
+import os, sys, pickle, time, shutil
+from utils import info, error
+
+if sys.version_info[0] < 3:
+    error("StrainPhlAn2 requires Python 3, your current Python version is {}.{}.{}"
+                    .format(sys.version_info[0], sys.version_info[1], 
+                        sys.version_info[2]), exit=True)
+
+import argparse as ap
+from shutil import copyfile, rmtree
+from Bio import SeqIO
+from Bio.SeqRecord import SeqRecord
+from Bio.Seq import Seq
+from Bio.Alphabet import generic_dna
+from external_exec import decompress_bz2, create_blastn_db, execute_blastn
+from external_exec import generate_phylophlan_config_file, create_phylophlan_db, execute_phylophlan
+from extract_markers import extract_markers
+from parallelisation import execute_pool
+from utils import optimized_dump, create_folder, check_clade, parse_marker_name, get_breath
+
+# Regular expression to remove comments: \n\"\"\"[^"]+\n\"\"\"
+
+"""
+Reads and parses the command line arguments of the script.
+
+:returns: the parsed arguments
+"""
+def read_params():
+    p = ap.ArgumentParser(description="")
+    p.add_argument('-d', '--database', type=str, default=None,
+                   help="The input MetaPhlAn dtabase")
+    p.add_argument('-m', '--clade_markers', type=str, default=None,
+                   help="The clade markers as FASTA file")
+    p.add_argument('-s', '--samples', type=str, 
+                   nargs='+', default=[],
+                   help="The the markers for each sample")
+    p.add_argument('-r', '--references', type=str, 
+                   nargs='+', default=[],
+                   help="The reference genomes")
+    p.add_argument('-c', '--clade', type=str, default=None,
+                   help="The clade to investigate")
+    p.add_argument('-o', '--output_dir', type=str, default=None,
+                   help="The output directory")
+    p.add_argument('-n', '--nprocs', type=int, default=1,
+                   help="The number of threads to use")
+    p.add_argument('--secondary_samples', type=str, 
+                    nargs='+', default=[],
+                    help="The the markers for each sample")
+    p.add_argument('--secondary_references', type=str, 
+                    nargs='+', default=[],
+                    help="The reference genomes")
+    p.add_argument('--trim_sequences', type=int, default=50,
+                    help="The number of bases to remove when trimming markers")
+    p.add_argument('--marker_in_n_samples', type=int, default=80,
+                    help="Theshold defining the minimum percentage of samples to keep a marker")
+    p.add_argument('--sample_with_n_markers', type=int, default=20,
+                    help="Threshold defining the minimun number of markers to keep a sample")
+    p.add_argument('--secondary_sample_with_n_markers', type=int, default=20,
+                    help="Threshold defining the minimun number of markers to keep a secondary sample")
+    p.add_argument('--phylophlan_mode', type=str, default='normal',
+                    help="The precision of the phylogenetic analysis {fast, normal [default], accurate}")                    
+    p.add_argument('--phylophlan_configuration', type=str, default=None,
+                    help="The PhyloPhlAn configuration file")
+    
+    return p.parse_args()
+
+
+"""
+Checks the mandatory command line arguments of the script.
+
+:param args: the arguments of the script
+:returns: the checked args
+"""
+def check_params(args):
+    if not (args.database or args.clade_markers):
+        error('-d (or --database) or -m (or --clade_markers) must be specified', 
+            exit=True, init_new_line=True)
+    elif args.database and args.clade_markers:
+        error('-d (or --database) and -m (or --clade_markers) can '+
+            'not be specified at same time', exit=True, 
+            init_new_line=True)
+    elif not args.samples:
+        error('-s (or --samples) must be specified', exit=True, 
+            init_new_line=True)
+    elif not args.clade:
+        error('-c (or --clade) must be specified', exit=True, 
+            init_new_line=True)
+    elif not check_clade(args.clade):
+        error('The introduced clade is not at species level', exit=True, 
+            init_new_line=True)
+    elif not args.output_dir:
+        error('-o (or --output_dir) must be specified', exit=True, 
+            init_new_line=True)
+    elif args.database and not os.path.exists(args.database):
+        error('The database does not exist', exit=True, 
+            init_new_line=True)
+    elif args.clade_markers and not os.path.exists(args.clade_markers):
+        error('The clade markers file does not exist', exit=True, 
+            init_new_line=True)     
+    elif args.phylophlan_mode not in ["fast", "normal", "accurate"]:
+        error('The phylogeny precision must be {fast, normal or accurate}', exit=True, 
+            init_new_line=True)            
+    elif args.phylophlan_configuration and not os.path.exists(args.phylophlan_configuration):
+        error('The phylophlan configuration file does not exist', exit=True, 
+            init_new_line=True)
+    for s in args.samples:
+        if not os.path.exists(s):
+            error('The input sample file \"'+s+'\" does not exist', exit=True, 
+                init_new_line=True)
+    for s in args.references:
+        if not os.path.exists(s):
+            error('The reference file \"'+s+'\" does not exist', exit=True, 
+                init_new_line=True)
+    for s in args.secondary_samples:
+        if not os.path.exists(s):
+            error('The secondary input sample file \"'+s+'\" does not exist', exit=True, 
+                init_new_line=True)
+    for s in args.secondary_references:
+        if not os.path.exists(s):
+            error('The secondary reference file \"'+s+'\" does not exist', exit=True, 
+                init_new_line=True)
+    if len(args.samples)+len(args.references) < 4:
+        error('The main inputs samples + references are less than 4', exit=True, 
+            init_new_line=True)
+    if not args.output_dir.endswith('/'):
+        args.output_dir += '/'
+
+    return args
+
+
+"""
+Gets a binary matrix representing the presence/ausence of the clade 
+markers in the uploaded samples
+
+:param database: the MetaPhlan2 markers database
+:param clade_markers_file: a FASTA containing the markers of a specific clade
+:param samples: the folder containing the markers generated with script samples_to_markers.py
+:param clade: the clade to investigate
+:param tmp_dir: the temporal output directory
+:param nprocs: the threads used for execution
+:returns: the clade markers FASTA file and the markers matrix
+"""
+def get_markers_matrix(database, clade_markers_file, samples, clade, tmp_dir, nprocs):
+    if not clade_markers_file:
+        clade_markers_file = extract_markers(database, clade, tmp_dir)
+    else:
+        n, _ = os.path.splitext(os.path.basename(clade_markers_file))
+        copyfile(clade_markers_file, tmp_dir+n+".fna")
+        clade_markers_file = tmp_dir+n+".fna"
+
+    clade_markers = []
+    for rec in SeqIO.parse(open(clade_markers_file, 'r'), 'fasta'):
+        clade_markers.append(rec.id)
+    
+    markers_matrix = execute_pool(((get_matrix_for_sample, s, clade_markers) for s in samples), 
+        nprocs)
+
+    return markers_matrix, clade_markers_file
+
+
+"""
+Adds secondary samples to the marker matrix
+
+:param secondary_samples: the paths to the secondary samples
+:param cleaned_markers_matrix: the markers matrix of the main samples and references
+:param markers_in_secondary_sample_threshold: threshold defining the minimun number of markers to keep 
+    a secondary sample
+:param nprocs: number of threads to use
+:returns: the filtered markers matrix with the secondary samples
+"""
+def add_secondary_samples(secondary_samples, cleaned_markers_matrix, 
+    markers_in_secondary_sample_threshold, nprocs):
+    clade_markers = list(cleaned_markers_matrix[0].keys())[1:]
+    markers_matrix = execute_pool(((get_matrix_for_sample, s, clade_markers) for s in secondary_samples), 
+        nprocs)
+    for m in markers_matrix:
+        if sum(list(m.values())[1:]) >= markers_in_secondary_sample_threshold:
+            cleaned_markers_matrix.append(m)  
+
+    return cleaned_markers_matrix
+
+    
+"""
+Adds secondary references to the marker matrix
+
+:param secondary_references: the paths to the secondary references
+:param cleaned_markers_matrix: the markers matrix of the main samples and references
+:param markers_in_secondary_sample_threshold: threshold defining the minimun number of markers to keep 
+    a secondary reference
+:param clade_markers_file: a FASTA containing the markers of a specific clade
+:param tmp_dir: the temporal output directory
+:param nprocs: the number of threads to use
+:returns: the filtered markers matrix with the secondary references
+"""
+def add_secondary_references(secondary_references, cleaned_markers_matrix, 
+    markers_in_secondary_sample_threshold, clade_markers_file, tmp_dir, nprocs):
+    clade_markers = list(cleaned_markers_matrix[0])[1:]
+    markers_matrix = execute_pool(((process_reference, s, tmp_dir+"blastn/", 
+        clade_markers_file, clade_markers) for s in secondary_references), 
+        nprocs)
+    for m in markers_matrix:
+        if sum(list(m.values())[1:]) >= markers_in_secondary_sample_threshold:
+            cleaned_markers_matrix.append(m)    
+
+    return cleaned_markers_matrix 
+
+
+"""
+Gets a matrix with the presence / ausence of the clade markers in 
+a sample
+:param sample_path the path to the sample
+:param clade_markers: a list with the names of the clade markers
+:returns: the markers matrix for the sample
+"""
+def get_matrix_for_sample(sample_path, clade_markers):
+    sample = pickle.load(open(sample_path, "rb"))
+    markers = {"sample": sample_path}
+    for m in clade_markers:
+        markers.update({m : 0})
+    for r in sample:
+        if r['marker'] in clade_markers:
+            markers.update({r['marker'] : 1})
+    return markers
+
+
+"""
+Remove bad markers and samples from the markers matrix:
+First, checks if the percentage of markers of a sample sample reaches a
+threshold, if not, removes the sample.
+Then, checks if the percentage of samples that contain a marker reaches 
+a threhold, if not, removes the marker.
+
+:param markers_matrix: the markers matrix
+:param markers_in_sample_threshold: threshold defining the minimun number of markers 
+    to keep a sample
+:param marker_in_samples_threshold: threshold defining the minimum percentage of 
+    samples to keep a marker
+:returns: the filtered markers matrix
+"""
+def clean_markers_matrix(markers_matrix, markers_in_sample_threshold, 
+    marker_in_samples_threshold):    
+    # Checks if the percentage of markers of a sample sample reachs a threshold, 
+    # if not, removes the sample    
+    cleaned_markers_matrix = []
+    to_remove = []
+    for m in markers_matrix:
+        if sum(list(m.values())[1:]) < markers_in_sample_threshold:
+            to_remove.append(m)
+        else:
+            cleaned_markers_matrix.append({'sample': m['sample']})    
+    for r in to_remove:
+        markers_matrix.remove(r)
+
+    # Checks how many samples were deleted
+    if len(cleaned_markers_matrix) < 4:
+        error("Phylogeny can not be inferred. Too many samples were discarded", 
+            exit=True, init_new_line=True) 
+
+    # Checks if the percentage of samples that contain a marker reachs a threhold,
+    # if not, removes the marker
+    markers = list(markers_matrix[0])[1:]
+    for m in markers:
+        marker_scores = []
+        for s in markers_matrix:
+            marker_scores.append(s[m])
+        if (sum(marker_scores) * 100) / len(marker_scores) >= marker_in_samples_threshold:            
+            counter = 0
+            for s in markers_matrix:
+                cleaned_markers_matrix[counter].update({m : s[m]})
+                counter += 1
+
+    # Checks how many markers were deleted
+    if sum(list(cleaned_markers_matrix[0].values())[1:]) < markers_in_sample_threshold:
+        error("Phylogeny can not be inferred. Too many markers were discarded", 
+            exit=True, init_new_line=True) 
+
+    return cleaned_markers_matrix
+
+
+"""
+For each sample, writes the FASTA files with the sequences of the filtered markers
+
+:input cleaned_markers_matrix: a list with the filtered markers
+:param samples: the folder containing the markers generated with script samples_to_markers.py
+:param references: the FASTA reference files
+:param trim_sequences: the number of bases to remove when trimming markers
+:param tmp_dir: the output temporal directory
+:param nprocs: the threads used for execution
+:returns: the folder of the FASTA files
+"""
+def matrix_markers_to_fasta(cleaned_markers_matrix, samples, references, trim_sequences, 
+    tmp_dir, nprocs):     
+    tmp_dir=tmp_dir+"samples_as_markers/"    
+    create_folder(tmp_dir)
+
+    filtered_samples = []
+    filtered_names = []
+    for s in cleaned_markers_matrix:
+        filtered_names.append(os.path.splitext(os.path.basename(s['sample']))[0])
+        filtered_samples.append(s['sample'])
+
+    for r in references:
+        _, f = os.path.splitext(r)
+        if f == ".bz2":
+            r = decompress_bz2(r, tmp_dir)
+        else:
+            r_name = os.path.splitext(os.path.basename(r))[0]            
+            if r_name in filtered_names:
+                copyfile(r, tmp_dir+r_name+".fna")
+
+    execute_pool(((sample_markers_to_fasta, s, filtered_samples, tmp_dir, 
+        list(cleaned_markers_matrix[0]), trim_sequences) for s in samples), 
+        nprocs)
+    return tmp_dir
+
+
+"""
+Writes a FASTA file with the filtered clade markers of a sample
+
+:param sample_path: the path to the sample
+:param filtered_samples: a list with the filtered samples
+:param tmp_dir: the temporal output directory
+:param filtered_clade_markers: a list with the filtered clade markers
+:param trim_sequences: the number of bases to remove when trimming markers
+"""
+def sample_markers_to_fasta(sample_path, filtered_samples, tmp_dir, filtered_clade_markers, trim_sequences):
+    if sample_path in filtered_samples:
+        sample_name = os.path.splitext(os.path.basename(sample_path))[0]
+        with open(tmp_dir+sample_name+'.fna', 'w') as marker_fna:
+            sample = pickle.load(open(sample_path, "rb"))
+            for r in sample:
+                if r['marker'] in filtered_clade_markers:
+                    marker_name = parse_marker_name(r['marker'])
+                    seq = SeqRecord(Seq(r['sequence'][trim_sequences:-trim_sequences].replace("*","N"), generic_dna), 
+                        id=marker_name, description=marker_name)
+                    SeqIO.write(seq, marker_fna, 'fasta')
+
+
+"""
+Writes a FASTA file with the sequences of the filtered clade markers
+
+:param markers: a list with the names of filtered markers
+:param tmp_dir: the output temporal directory
+:param clade: the threads used for execution
+:param clade_markers_file: the FASTA with the clade markers
+"""
+def cleaned_clade_markers_to_fasta(markers, tmp_dir, clade, clade_markers_file):
+    tmp_dir=tmp_dir+clade+"/"
+    create_folder(tmp_dir)
+
+    clade_markers = {}
+    for rec in SeqIO.parse(open(clade_markers_file, 'r'), 'fasta'):
+        clade_markers.update({rec.id: rec.seq})
+
+    for m in list(markers[0])[1:]:
+        marker_name = parse_marker_name(m)
+        with open(tmp_dir+marker_name+'.fna', 'w') as marker_fna:
+            seq = SeqRecord(clade_markers.get(m), id=marker_name, description=marker_name)
+            SeqIO.write(seq, marker_fna, 'fasta')
+
+
+"""
+Gets markers from reference files and returns the marker matrix with the
+reference markers
+
+:param tmp_dir: the temporal output directory
+:param clade_markers_file: the clade markers FASTA file
+:param markers_matrix: the markers matrix
+:param references: the list of the reference files
+:param nprocs: the threads using in the BLASTn executions
+:returns: the marker matrix with references
+"""
+def get_markers_from_references(tmp_dir, clade_markers_file, markers_matrix, 
+    references, nprocs): 
+    blastn_dir = tmp_dir+"blastn/"
+    create_folder(blastn_dir)
+    clade_markers = list(markers_matrix[0])[1:]
+
+    results = execute_pool(((process_reference, s, blastn_dir, 
+        clade_markers_file, clade_markers) for s in references), 
+        nprocs)
+    for r in results:
+        markers_matrix.append(r)
+        
+    return markers_matrix 
+
+
+"""
+Processes each reference file and get a markers dictionary to add 
+to the markers matrix
+
+:param r: the path to the reference file
+:param blastn_dir: the temporal blastn output directory
+:param clade_markers_file: the clade markers FASTA file
+:param markers_matrix: the markers matrix
+:returns: the markers of the reference file as a dictionary
+"""
+def process_reference(reference, blastn_dir, clade_markers_file, clade_markers):
+    n, _ = os.path.splitext(os.path.basename(reference))               
+    _, f = os.path.splitext(reference)
+    if f == ".bz2":
+        reference = decompress_bz2(reference, blastn_dir)
+    blastn_db = create_blastn_db(blastn_dir, reference)
+    blastn_file = execute_blastn(blastn_dir, clade_markers_file, blastn_db)
+    return parse_blastn_results(blastn_dir+n+'.pkl', 
+        clade_markers, blastn_file, reference)
+
+
+"""
+Parses BLASTn results and gets the presence of the clade markers in
+the reference file
+
+:param sample: the name of the reference file
+:param clade_markers: a list of the clade_markers_name
+:param blastn_file: the BLASTn output file
+:param reference: the reference FASTA file
+:returns: A dictionary with the presence of the clade markers
+"""
+def parse_blastn_results(sample, clade_markers, blastn_file, reference):
+    markers = {"sample": sample}
+    for m in clade_markers:
+        markers.update({m : 0})
+
+    reference_sequences = {}
+    for rec in SeqIO.parse(open(reference, 'r'), 'fasta'):
+        reference_sequences.update({rec.id : rec.seq})
+
+    blastn_result = open(blastn_file, "r")    
+    processed_markers = []
+    for line in blastn_result:
+        if line == '':
+            break
+        query = line.split("\t")[0]
+        if not query in processed_markers:
+            processed_markers.append(query)
+            markers.update({query : 1})   
+    blastn_result.close()
+    return markers
+
+
+"""
+Gets PhyloPhlAn configuration
+
+:param phylophlan_mode: the precision of the phylogenetic analysis
+:returns: the configuration to create a PhyloPhlAn configuration file
+"""
+def get_phylophlan_configuration(phylophlan_mode):
+    configuration = dict()
+    # blastn, tblastn, diamond
+    configuration.update({'map':'blastn'})
+    # muscle, mafft, opal, upp
+    configuration.update({'aligner':'mafft'})
+    # fasttree, raxml, iqtree, astral, astrid
+    if phylophlan_mode == "fast":
+        configuration.update({'tree1':'fasttree'})
+        configuration.update({'tree2':''})    
+    elif phylophlan_mode == "normal":
+        configuration.update({'tree1':'fasttree'})
+        configuration.update({'tree2':' --tree2 raxml'})
+    else:
+        configuration.update({'tree1':'raxml'})
+        configuration.update({'tree2':' --tree2 raxml'})
+    
+    return configuration
+
+
+"""
+Executes PhyloPhlAn2 to compute phylogeny
+
+:param samples_markers_dir: the temporal samples markers directory
+:param num_samples: the number of filtered samples
+:param tmp_dir: the temporal output directory
+:param output_dir: the output_directory
+:param clade: the clade
+:param marker_in_samples_threshold: theshold defining the minimum percentage of samples to keep a marker
+:param phylophlan_mode: the precision of the phylogenetic analysis
+:param phylophlan_configuration: the PhyloPhlAn configuration file
+:param nproc: the number of threads to run phylophlan
+"""
+def compute_phylogeny(samples_markers_dir, num_samples, tmp_dir, output_dir, clade, 
+    marker_in_samples_threshold, phylophlan_mode, phylophlan_configuration, nprocs):    
+    info("\tCreating PhyloPhlAn2 database...", init_new_line=True)
+    create_phylophlan_db(tmp_dir, clade)
+    info("\tDone.", init_new_line=True)
+    if phylophlan_configuration:
+        conf_file = phylophlan_configuration
+    else:        
+        info("\tGenerating PhyloPhlAn2 configuration file...", init_new_line=True)
+        configuration = get_phylophlan_configuration(phylophlan_mode)
+        conf_file = generate_phylophlan_config_file(tmp_dir, configuration)
+        info("\tDone.", init_new_line=True)   
+    info("\tProcessing samples...", init_new_line=True)
+    min_entries = int(marker_in_samples_threshold*num_samples/100)
+    execute_phylophlan(samples_markers_dir, conf_file, min_entries, tmp_dir, 
+        output_dir, clade, phylophlan_mode, nprocs)
+    info("\tDone.", init_new_line=True)
+
+
+"""
+Executes StrainPhlAn2 
+
+:param database: the MetaPhlan2 markers database
+:param clade_markers: a FASTA containing the markers of a specific clade
+:param samples: the folder containing the markers to main samples generated with script 
+    samples_to_markers.py
+:param references: the reference genomes
+:param samples: the folder containing the markers to secondary samples generated with 
+    script samples_to_markers.py
+:param references: the secondary reference genomes
+:param clade: the clade to investigate
+:param output_dir: the output directory
+:param trim_sequences: the number of bases to remove when trimming markers
+:param markers_in_sample_threshold: threshold defining the minimun number of markers 
+    to keep a sample
+:param marker_in_samples_threshold: theshold defining the minimum percentage of samples
+    to keep a marker
+:param markers_in_secondary_sample_threshold: threshold defining the minimun number of markers 
+    to keep a secondary sample
+:param phylophlan_mode: the precision of the phylogenetic analysis
+:param phylophlan_configuration: the PhyloPhlAn configuration file
+:param nprocs: the threads used for execution
+"""
+def strainphlan2(database, clade_markers, samples, references, secondary_samples, 
+    secondary_references, clade, output_dir, trim_sequences, markers_in_sample_threshold, 
+    marker_in_samples_threshold, markers_in_secondary_sample_threshold, phylophlan_mode, 
+    phylophlan_configuration, nprocs):
+    info("Creating temporal directory...", init_new_line=True)
+    tmp_dir = output_dir+'tmp/'
+    create_folder(tmp_dir)
+    info("Done.", init_new_line=True)
+    info("Getting markers from main sample files...", init_new_line=True)
+    markers_matrix, clade_markers_file = get_markers_matrix(database, clade_markers, 
+        samples, clade, tmp_dir, nprocs)
+    info("Done.", init_new_line=True)    
+    info("Getting markers from main reference files...", init_new_line=True)
+    markers_matrix = get_markers_from_references(tmp_dir, clade_markers_file, 
+        markers_matrix, references, nprocs)
+    info("Done.", init_new_line=True)    
+    info("Removing bad markers / samples...", init_new_line=True)
+    cleaned_markers_matrix = clean_markers_matrix(markers_matrix, markers_in_sample_threshold, 
+        marker_in_samples_threshold)
+    info("Done.", init_new_line=True)
+    if len(secondary_samples) > 0:
+        info("Getting markers from secondary sample files...", init_new_line=True)
+        cleaned_markers_matrix = add_secondary_samples(secondary_samples, cleaned_markers_matrix, 
+        markers_in_secondary_sample_threshold, nprocs)
+        info("Done.", init_new_line=True)     
+    if len(secondary_references) > 0:
+        info("Getting markers from secondary reference files...", init_new_line=True)
+        cleaned_markers_matrix = add_secondary_references(secondary_references, cleaned_markers_matrix, 
+        markers_in_secondary_sample_threshold, clade_markers_file, tmp_dir, nprocs)
+        info("Done.", init_new_line=True) 
+    info("Writting samples as markers' FASTA files...", init_new_line=True)
+    samples_as_markers_dir = matrix_markers_to_fasta(cleaned_markers_matrix, 
+        samples+secondary_samples, references+secondary_references, trim_sequences, 
+        tmp_dir, nprocs)
+    info("Done.", init_new_line=True)
+    info("Writting filtered clade markers as FASTA file...", init_new_line=True)
+    cleaned_clade_markers_to_fasta(cleaned_markers_matrix, tmp_dir, clade, clade_markers_file)
+    info("Done.", init_new_line=True)
+    info("Executing PhyloPhlAn2...", init_new_line=True)
+    compute_phylogeny(samples_as_markers_dir, len(cleaned_markers_matrix), tmp_dir, 
+        output_dir, clade, marker_in_samples_threshold, phylophlan_mode, phylophlan_configuration,
+        nprocs)
+    info("Done.", init_new_line=True)    
+    info("Removing temporal files...", init_new_line=True)
+    rmtree(tmp_dir, ignore_errors=False, onerror=None)
+    info("Done.", init_new_line=True)
+
+
+"""
+Main function
+
+:param database: the MetaPhlan2 markers database
+:param clade_markers: a FASTA containing the markers of a specific clade
+:param samples: the folder containing the markers generated with script samples_to_markers.py
+:param references: the reference genomes
+:param clade: the clade to investigate
+:param output_dir: the output directory
+:param trim_sequences: the number of bases to remove when trimming markers
+:param samples_with_n_markers: threshold defining the minimun number of markers to keep a sample
+:param marker_in_n_samples: theshold defining the minimum percentage of samples to keep a marker
+:param secondary_samples_with_n_markers: threshold defining the minimun number of markers to keep 
+    a secondary sample
+:param phylophlan_mode: the precision of the phylogenetic analysis
+:param phylophlan_configuration: the PhyloPhlAn configuration file
+:param nprocs: the threads used for execution
+"""
+if __name__ == "__main__":
+    info("Start StrainPhlAn2 execution")
+    t0 = time.time()
+    args = read_params()
+    args = check_params(args)
+    strainphlan2(args.database, args.clade_markers, args.samples, args.references, 
+        args.secondary_samples, args.secondary_references,  args.clade, args.output_dir, 
+        args.trim_sequences, args.sample_with_n_markers, args.marker_in_n_samples,
+        args.secondary_sample_with_n_markers, args.phylophlan_mode, args.phylophlan_configuration, 
+        args.nprocs)
+    exec_time = time.time() - t0
+    info("Finish StrainPhlAn2 execution ("+str(round(exec_time, 2))+
+        " seconds): Results are stored at \""+os.getcwd()+"/"+args.output_dir+"\"\n",
          init_new_line=True)